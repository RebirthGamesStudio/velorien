--- conflicted
+++ resolved
@@ -33,12 +33,8 @@
     cmd::ChatCommand,
     comp::{self, ChatType},
     event::{EventBus, ServerEvent},
-<<<<<<< HEAD
     msg::{server::WorldMapMsg, ClientState, ServerInfo, ServerMsg},
-=======
-    msg::{ClientState, ServerInfo, ServerMsg},
     outcome::Outcome,
->>>>>>> eea64f78
     recipe::default_recipe_book,
     state::{State, TimeOfDay},
     sync::WorldSyncExt,
@@ -706,12 +702,8 @@
                             .create_entity_package(entity, None, None, None),
                         server_info: self.get_server_info(),
                         time_of_day: *self.state.ecs().read_resource(),
-<<<<<<< HEAD
+                        max_group_size: self.settings().max_player_group_size,
                         world_map: self.map.clone(),
-=======
-                        max_group_size: self.settings().max_player_group_size,
-                        world_map: (WORLD_SIZE.map(|e| e as u32), self.map.clone()),
->>>>>>> eea64f78
                         recipe_book: (&*default_recipe_book()).clone(),
                     });
 
