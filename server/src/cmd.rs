//! # Implementing new commands.
//! To implement a new command, add an instance of `ChatCommand` to `CHAT_COMMANDS`
//! and provide a handler function.

use crate::Server;
use common::{comp, msg::ServerMsg};
use specs::{Builder, Entity as EcsEntity, Join};
use vek::*;

use lazy_static::lazy_static;
use scan_fmt::scan_fmt;
/// Struct representing a command that a user can run from server chat.
pub struct ChatCommand {
    /// The keyword used to invoke the command, omitting the leading '/'.
    pub keyword: &'static str,
    /// A format string for parsing arguments.
    arg_fmt: &'static str,
    /// A message that explains how the command is used.
    help_string: &'static str,
    /// Handler function called when the command is executed.
    /// # Arguments
    /// * `&mut Server` - the `Server` instance executing the command.
    /// * `EcsEntity` - an `Entity` corresponding to the player that invoked the command.
    /// * `String` - a `String` containing the part of the command after the keyword.
    /// * `&ChatCommand` - the command to execute with the above arguments.
    /// Handler functions must parse arguments from the the given `String` (`scan_fmt!` is included for this purpose).
    handler: fn(&mut Server, EcsEntity, String, &ChatCommand),
}

impl ChatCommand {
    /// Creates a new chat command.
    pub fn new(
        keyword: &'static str,
        arg_fmt: &'static str,
        help_string: &'static str,
        handler: fn(&mut Server, EcsEntity, String, &ChatCommand),
    ) -> Self {
        Self {
            keyword,
            arg_fmt,
            help_string,
            handler,
        }
    }
    /// Calls the contained handler function, passing `&self` as the last argument.
    pub fn execute(&self, server: &mut Server, entity: EcsEntity, args: String) {
        (self.handler)(server, entity, args, self);
    }
}

lazy_static! {
    /// Static list of chat commands available to the server.
    pub static ref CHAT_COMMANDS: Vec<ChatCommand> = vec![
        ChatCommand::new(
            "jump",
            "{d} {d} {d}",
            "/jump <dx> <dy> <dz> : Offset your current position",
            handle_jump
        ),
        ChatCommand::new(
            "goto",
            "{d} {d} {d}",
            "/goto <x> <y> <z> : Teleport to a position",
            handle_goto
        ),
        ChatCommand::new(
            "alias",
            "{}",
            "/alias <name> : Change your alias",
            handle_alias
        ),
        ChatCommand::new(
            "tp",
            "{}",
            "/tp <alias> : Teleport to another player",
            handle_tp
        ),
        ChatCommand::new(
<<<<<<< HEAD
            "kill",
            "{}",
            "/kill : Kill yourself",
            handle_kill
        ),
        ChatCommand::new(
            "pig",
            "{}",
=======
            "pig",
            "{}",
>>>>>>> fa073230
            "/pig : Spawn a test pig NPC",
            handle_petpig
        ),
        ChatCommand::new(
            "wolf",
            "{}",
            "/wolf : Spawn a test wolf NPC",
            handle_petwolf
        ),
        ChatCommand::new(
            "help", "", "/help: Display this message", handle_help)
    ];
}

fn handle_jump(server: &mut Server, entity: EcsEntity, args: String, action: &ChatCommand) {
    let (opt_x, opt_y, opt_z) = scan_fmt!(&args, action.arg_fmt, f32, f32, f32);
    match (opt_x, opt_y, opt_z) {
        (Some(x), Some(y), Some(z)) => {
            match server
                .state
                .read_component_cloned::<comp::phys::Pos>(entity)
            {
                Some(current_pos) => {
                    server.state.write_component(
                        entity,
                        comp::phys::Pos(current_pos.0 + Vec3::new(x, y, z)),
                    );
                    server
                        .state
                        .write_component(entity, comp::phys::ForceUpdate);
                }
                None => server.clients.notify(
                    entity,
                    ServerMsg::Chat(String::from("Command 'jump' invalid in current state.")),
                ),
            }
        }
        _ => server
            .clients
            .notify(entity, ServerMsg::Chat(String::from(action.help_string))),
    }
}

fn handle_goto(server: &mut Server, entity: EcsEntity, args: String, action: &ChatCommand) {
    let (opt_x, opt_y, opt_z) = scan_fmt!(&args, action.arg_fmt, f32, f32, f32);
    match (opt_x, opt_y, opt_z) {
        (Some(x), Some(y), Some(z)) => {
            server
                .state
                .write_component(entity, comp::phys::Pos(Vec3::new(x, y, z)));
            server
                .state
                .write_component(entity, comp::phys::ForceUpdate);
        }
        _ => server
            .clients
            .notify(entity, ServerMsg::Chat(String::from(action.help_string))),
    }
}

fn handle_kill(server: &mut Server, entity: EcsEntity, args: String, action: &ChatCommand) {
    server
        .state
        .ecs_mut()
        .write_storage::<comp::Stats>()
        .get_mut(entity)
        .map(|s| s.hp.current = 0);
}

fn handle_alias(server: &mut Server, entity: EcsEntity, args: String, action: &ChatCommand) {
    let opt_alias = scan_fmt!(&args, action.arg_fmt, String);
    match opt_alias {
        Some(alias) => {
            server
                .state
                .ecs_mut()
                .write_storage::<comp::Player>()
                .get_mut(entity)
                .map(|player| player.alias = alias);
        }
        None => server
            .clients
            .notify(entity, ServerMsg::Chat(String::from(action.help_string))),
    }
}

fn handle_tp(server: &mut Server, entity: EcsEntity, args: String, action: &ChatCommand) {
    let opt_alias = scan_fmt!(&args, action.arg_fmt, String);
    match opt_alias {
        Some(alias) => {
            let ecs = server.state.ecs();
            let opt_player = (&ecs.entities(), &ecs.read_storage::<comp::player::Player>())
                .join()
                .find(|(_, player)| player.alias == alias)
                .map(|(entity, _)| entity);
            match opt_player {
                Some(player) => match server
                    .state
                    .read_component_cloned::<comp::phys::Pos>(player)
                {
                    Some(pos) => {
                        server.state.write_component(entity, pos);
                        server
                            .state
                            .write_component(entity, comp::phys::ForceUpdate);
                    }
                    None => server.clients.notify(
                        entity,
                        ServerMsg::Chat(format!("Unable to teleport to player '{}'!", alias)),
                    ),
                },
                None => {
                    server.clients.notify(
                        entity,
                        ServerMsg::Chat(format!("Player '{}' not found!", alias)),
                    );
                    server
                        .clients
                        .notify(entity, ServerMsg::Chat(String::from(action.help_string)));
                }
            }
        }
        None => server
            .clients
            .notify(entity, ServerMsg::Chat(String::from(action.help_string))),
    }
}

fn handle_petpig(server: &mut Server, entity: EcsEntity, args: String, action: &ChatCommand) {
    match server
        .state
        .read_component_cloned::<comp::phys::Pos>(entity)
    {
        Some(mut pos) => {
            pos.0.x += 1.0; // Temp fix TODO: Solve NaN issue with positions of pets
            server
                .create_npc(
                    pos,
                    "Bungo".to_owned(),
                    comp::Body::Quadruped(comp::QuadrupedBody::random()),
                )
                .with(comp::Agent::Pet {
                    target: entity,
                    offset: Vec2::zero(),
                })
                .build();
            server
                .clients
                .notify(entity, ServerMsg::Chat("Spawned pet!".to_owned()));
        }
        None => server
            .clients
            .notify(entity, ServerMsg::Chat("You have no position!".to_owned())),
    }
}
fn handle_petwolf(server: &mut Server, entity: EcsEntity, args: String, action: &ChatCommand) {
    match server
        .state
        .read_component_cloned::<comp::phys::Pos>(entity)
    {
        Some(mut pos) => {
            pos.0.x += 1.0; // Temp fix TODO: Solve NaN issue with positions of pets
            server
                .create_npc(
                    pos,
                    "Tobermory".to_owned(),
                    comp::Body::QuadrupedMedium(comp::QuadrupedMediumBody::random()),
                )
                .with(comp::Agent::Pet {
                    target: entity,
                    offset: Vec2::zero(),
                })
                .build();
            server
                .clients
                .notify(entity, ServerMsg::Chat("Spawned pet!".to_owned()));
        }
        None => server
            .clients
            .notify(entity, ServerMsg::Chat("You have no position!".to_owned())),
    }
}
fn handle_petwolf(server: &mut Server, entity: EcsEntity, args: String, action: &ChatCommand) {
    match server
        .state
        .read_component_cloned::<comp::phys::Pos>(entity)
    {
        Some(pos) => {
            server
                .create_npc(
                    "Tobermory".to_owned(),
                    comp::Body::QuadrupedMedium(comp::QuadrupedMediumBody::random()),
                )
                .with(comp::Control::default())
                .with(comp::Agent::Pet {
                    target: entity,
                    offset: Vec2::zero(),
                })
                .with(pos)
                .build();
            server
                .clients
                .notify(entity, ServerMsg::Chat("Spawned pet!".to_owned()));
        }
        None => server
            .clients
            .notify(entity, ServerMsg::Chat("You have no position!".to_owned())),
    }
}

fn handle_help(server: &mut Server, entity: EcsEntity, _args: String, _action: &ChatCommand) {
    for cmd in CHAT_COMMANDS.iter() {
        server
            .clients
            .notify(entity, ServerMsg::Chat(String::from(cmd.help_string)));
    }
}<|MERGE_RESOLUTION|>--- conflicted
+++ resolved
@@ -76,7 +76,6 @@
             handle_tp
         ),
         ChatCommand::new(
-<<<<<<< HEAD
             "kill",
             "{}",
             "/kill : Kill yourself",
@@ -85,10 +84,6 @@
         ChatCommand::new(
             "pig",
             "{}",
-=======
-            "pig",
-            "{}",
->>>>>>> fa073230
             "/pig : Spawn a test pig NPC",
             handle_petpig
         ),
@@ -271,34 +266,6 @@
             .notify(entity, ServerMsg::Chat("You have no position!".to_owned())),
     }
 }
-fn handle_petwolf(server: &mut Server, entity: EcsEntity, args: String, action: &ChatCommand) {
-    match server
-        .state
-        .read_component_cloned::<comp::phys::Pos>(entity)
-    {
-        Some(pos) => {
-            server
-                .create_npc(
-                    "Tobermory".to_owned(),
-                    comp::Body::QuadrupedMedium(comp::QuadrupedMediumBody::random()),
-                )
-                .with(comp::Control::default())
-                .with(comp::Agent::Pet {
-                    target: entity,
-                    offset: Vec2::zero(),
-                })
-                .with(pos)
-                .build();
-            server
-                .clients
-                .notify(entity, ServerMsg::Chat("Spawned pet!".to_owned()));
-        }
-        None => server
-            .clients
-            .notify(entity, ServerMsg::Chat("You have no position!".to_owned())),
-    }
-}
-
 fn handle_help(server: &mut Server, entity: EcsEntity, _args: String, _action: &ChatCommand) {
     for cmd in CHAT_COMMANDS.iter() {
         server
