--- conflicted
+++ resolved
@@ -281,12 +281,9 @@
     ChangeLanguage(LanguageMetadata),
     ChangeBinding(GameInput),
     ChangeFreeLookBehavior(PressBehavior),
-<<<<<<< HEAD
     ChangeRenderMode(RenderMode),
-=======
     ChangeAutoWalkBehavior(PressBehavior),
     ChangeStopAutoWalkOnInput(bool),
->>>>>>> e05c9267
 }
 
 // TODO: Are these the possible layouts we want?
