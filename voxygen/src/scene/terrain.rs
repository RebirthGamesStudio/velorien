--- conflicted
+++ resolved
@@ -1240,14 +1240,9 @@
             // Copy out the chunk data we need to perform the meshing. We do this by taking
             // a sample of the terrain that includes both the chunk we want and
             // its neighbours.
-<<<<<<< HEAD
-            let volume = match client.state().terrain().sample(aabr) {
+            let volume = match scene_data.state.terrain().sample(aabr) {
                 Ok(sample) => sample, /* TODO: Ensure that all of the chunk's neighbours still
                                         * exist to avoid buggy shadow borders */
-=======
-            let volume = match scene_data.state.terrain().sample(aabr) {
-                Ok(sample) => sample,
->>>>>>> f34d4b37
                 // Either this chunk or its neighbours doesn't yet exist, so we keep it in the
                 // queue to be processed at a later date when we have its neighbours.
                 Err(VolGrid2dError::NoSuchChunk) => return,
