use crate::render::{BoneMeshes, Mesh};
use common::{
    assets::{self, watch::ReloadIndicator, Asset},
    comp::{
        biped_large::{BodyType as BLBodyType, Species as BLSpecies},
        bird_medium::{BodyType as BMBodyType, Species as BMSpecies},
        bird_small,
        critter::{BodyType as CBodyType, Species as CSpecies},
        dragon::{BodyType as DBodyType, Species as DSpecies},
        fish_medium, fish_small,
        golem::{BodyType as GBodyType, Species as GSpecies},
        humanoid::{Body, BodyType, EyeColor, Skin, Species},
        item::{
            armor::{Armor, Back, Belt, Chest, Foot, Hand, Head, Pants, Shoulder, Tabard},
            tool::{Tool, ToolKind},
            ItemKind, Lantern, LanternKind,
        },
        object,
        quadruped_low::{BodyType as QLBodyType, Species as QLSpecies},
        quadruped_medium::{BodyType as QMBodyType, Species as QMSpecies},
        quadruped_small::{BodyType as QSBodyType, Species as QSSpecies},
        Loadout,
    },
    figure::{DynaUnionizer, MatSegment, Material, Segment},
};
use dot_vox::DotVoxData;
use hashbrown::HashMap;
use serde_derive::{Deserialize, Serialize};
use std::{fs::File, io::BufReader, sync::Arc};
use tracing::{error, warn};
use vek::*;

fn load_segment(mesh_name: &str) -> Segment {
    let full_specifier: String = ["voxygen.voxel.", mesh_name].concat();
    Segment::from(assets::load_expect::<DotVoxData>(full_specifier.as_str()).as_ref())
}
fn graceful_load_vox(mesh_name: &str) -> Arc<DotVoxData> {
    let full_specifier: String = ["voxygen.voxel.", mesh_name].concat();
    match assets::load::<DotVoxData>(full_specifier.as_str()) {
        Ok(dot_vox) => dot_vox,
        Err(_) => {
            error!(?full_specifier, "Could not load vox file for figure");
            assets::load_expect::<DotVoxData>("voxygen.voxel.not_found")
        },
    }
}
fn graceful_load_segment(mesh_name: &str) -> Segment {
    Segment::from(graceful_load_vox(mesh_name).as_ref())
}
fn graceful_load_segment_flipped(mesh_name: &str) -> Segment {
    Segment::from_vox(graceful_load_vox(mesh_name).as_ref(), true)
}
fn graceful_load_mat_segment(mesh_name: &str) -> MatSegment {
    MatSegment::from(graceful_load_vox(mesh_name).as_ref())
}
fn graceful_load_mat_segment_flipped(mesh_name: &str) -> MatSegment {
    MatSegment::from_vox(graceful_load_vox(mesh_name).as_ref(), true)
}

pub fn load_mesh(
    mesh_name: &str,
    position: Vec3<f32>,
    generate_mesh: impl FnOnce(Segment, Vec3<f32>) -> BoneMeshes,
) -> BoneMeshes {
    generate_mesh(load_segment(mesh_name), position)
}

fn color_segment(
    mat_segment: MatSegment,
    skin: Skin,
    hair_color: Rgb<u8>,
    eye_color: EyeColor,
) -> Segment {
    // TODO move some of the colors to common
    mat_segment.to_segment(|mat| match mat {
        Material::Skin => skin.rgb(),
        Material::SkinDark => skin.dark_rgb(),
        Material::SkinLight => skin.light_rgb(),
        Material::Hair => hair_color,
        // TODO add back multiple colors
        Material::EyeLight => eye_color.light_rgb(),
        Material::EyeDark => eye_color.dark_rgb(),
        Material::EyeWhite => eye_color.white_rgb(),
    })
}

fn recolor_grey(rgb: Rgb<u8>, color: Rgb<u8>) -> Rgb<u8> {
    use common::util::{linear_to_srgb, srgb_to_linear};

    const BASE_GREY: f32 = 178.0;
    if rgb.r == rgb.g && rgb.g == rgb.b {
        let c1 = srgb_to_linear(rgb.map(|e| e as f32 / BASE_GREY));
        let c2 = srgb_to_linear(color.map(|e| e as f32 / 255.0));

        linear_to_srgb(c1 * c2).map(|e| (e.min(1.0).max(0.0) * 255.0) as u8)
    } else {
        rgb
    }
}

// All offsets should be relative to an initial origin that doesn't change when
// combining segments
#[derive(Serialize, Deserialize)]
struct VoxSpec<T>(String, [T; 3]);

#[derive(Serialize, Deserialize)]
struct VoxSimple(String);

#[derive(Serialize, Deserialize)]
struct ArmorVoxSpec {
    vox_spec: VoxSpec<f32>,
    color: Option<[u8; 3]>,
}

// For use by armor with a left and right component
#[derive(Serialize, Deserialize)]
struct SidedArmorVoxSpec {
    left: ArmorVoxSpec,
    right: ArmorVoxSpec,
    color: Option<[u8; 3]>,
}

#[derive(Serialize, Deserialize)]
struct MobSidedVoxSpec {
    left: ArmorVoxSpec,
    right: ArmorVoxSpec,
}

// All reliant on humanoid::Species and humanoid::BodyType
#[derive(Serialize, Deserialize)]
struct HumHeadSubSpec {
    offset: [f32; 3], // Should be relative to initial origin
    head: VoxSpec<i32>,
    eyes: Vec<Option<VoxSpec<i32>>>,
    hair: Vec<Option<VoxSpec<i32>>>,
    beard: Vec<Option<VoxSpec<i32>>>,
    accessory: Vec<Option<VoxSpec<i32>>>,
}
#[derive(Serialize, Deserialize)]
pub struct HumHeadSpec(HashMap<(Species, BodyType), HumHeadSubSpec>);

impl Asset for HumHeadSpec {
    const ENDINGS: &'static [&'static str] = &["ron"];

    fn parse(buf_reader: BufReader<File>) -> Result<Self, assets::Error> {
        ron::de::from_reader(buf_reader).map_err(assets::Error::parse_error)
    }
}

impl HumHeadSpec {
    pub fn load_watched(indicator: &mut ReloadIndicator) -> Arc<Self> {
        assets::load_watched::<Self>("voxygen.voxel.humanoid_head_manifest", indicator).unwrap()
    }

    pub fn mesh_head(
        &self,
        body: &Body,
        generate_mesh: impl FnOnce(Segment, Vec3<f32>) -> BoneMeshes,
    ) -> BoneMeshes {
        let spec = match self.0.get(&(body.species, body.body_type)) {
            Some(spec) => spec,
            None => {
                error!(
                    ?body.species,
                    ?body.body_type,
                    "No head specification exists for the combination of species and body"
                );
                return load_mesh("not_found", Vec3::new(-5.0, -5.0, -2.5), generate_mesh);
            },
        };

        let hair_rgb = body.species.hair_color(body.hair_color);
        let skin_rgb = body.species.skin_color(body.skin);
        let eye_rgb = body.species.eye_color(body.eye_color);

        // Load segment pieces
        let bare_head = graceful_load_mat_segment(&spec.head.0);

        let eyes = match spec.eyes.get(body.eyes as usize) {
            Some(Some(spec)) => Some((
                color_segment(
                    graceful_load_mat_segment(&spec.0).map_rgb(|rgb| recolor_grey(rgb, hair_rgb)),
                    skin_rgb,
                    hair_rgb,
                    eye_rgb,
                ),
                Vec3::from(spec.1),
            )),
            Some(None) => None,
            None => {
                warn!("No specification for these eyes: {:?}", body.eyes);
                None
            },
        };
        let hair = match spec.hair.get(body.hair_style as usize) {
            Some(Some(spec)) => Some((
                graceful_load_segment(&spec.0).map_rgb(|rgb| recolor_grey(rgb, hair_rgb)),
                Vec3::from(spec.1),
            )),
            Some(None) => None,
            None => {
                warn!("No specification for hair style {}", body.hair_style);
                None
            },
        };
        let beard = match spec.beard.get(body.beard as usize) {
            Some(Some(spec)) => Some((
                graceful_load_segment(&spec.0).map_rgb(|rgb| recolor_grey(rgb, hair_rgb)),
                Vec3::from(spec.1),
            )),
            Some(None) => None,
            None => {
                warn!("No specification for this beard: {:?}", body.beard);
                None
            },
        };
        let accessory = match spec.accessory.get(body.accessory as usize) {
            Some(Some(spec)) => Some((graceful_load_segment(&spec.0), Vec3::from(spec.1))),
            Some(None) => None,
            None => {
                warn!("No specification for this accessory: {:?}", body.accessory);
                None
            },
        };

        let (head, origin_offset) = DynaUnionizer::new()
            .add(
                color_segment(bare_head, skin_rgb, hair_rgb, eye_rgb),
                spec.head.1.into(),
            )
            .maybe_add(eyes)
            .maybe_add(hair)
            .maybe_add(beard)
            .maybe_add(accessory)
            .unify();

        generate_mesh(
            head,
            Vec3::from(spec.offset) + origin_offset.map(|e| e as f32 * -1.0),
        )
    }
}
// Armor spects should be in the same order, top to bottom.
// These seem overly split up, but wanted to keep the armor seperated
// unlike head which is done above.
#[derive(Serialize, Deserialize)]
pub struct ArmorVoxSpecMap<K, S>
where
    K: std::hash::Hash + std::cmp::Eq,
{
    default: S,
    map: HashMap<K, S>,
}
#[derive(Serialize, Deserialize)]
pub struct HumArmorShoulderSpec(ArmorVoxSpecMap<Shoulder, SidedArmorVoxSpec>);
#[derive(Serialize, Deserialize)]
pub struct HumArmorChestSpec(ArmorVoxSpecMap<Chest, ArmorVoxSpec>);
#[derive(Serialize, Deserialize)]
pub struct HumArmorHandSpec(ArmorVoxSpecMap<Hand, SidedArmorVoxSpec>);
#[derive(Serialize, Deserialize)]
pub struct HumArmorBeltSpec(ArmorVoxSpecMap<Belt, ArmorVoxSpec>);
#[derive(Serialize, Deserialize)]
pub struct HumArmorBackSpec(ArmorVoxSpecMap<Back, ArmorVoxSpec>);
#[derive(Serialize, Deserialize)]
pub struct HumArmorPantsSpec(ArmorVoxSpecMap<Pants, ArmorVoxSpec>);
#[derive(Serialize, Deserialize)]
pub struct HumArmorFootSpec(ArmorVoxSpecMap<Foot, ArmorVoxSpec>);
#[derive(Serialize, Deserialize)]
pub struct HumMainWeaponSpec(HashMap<ToolKind, ArmorVoxSpec>);
#[derive(Serialize, Deserialize)]
pub struct HumArmorLanternSpec(ArmorVoxSpecMap<LanternKind, ArmorVoxSpec>);
#[derive(Serialize, Deserialize)]
pub struct HumArmorHeadSpec(ArmorVoxSpecMap<Head, ArmorVoxSpec>);
#[derive(Serialize, Deserialize)]
pub struct HumArmorTabardSpec(ArmorVoxSpecMap<Tabard, ArmorVoxSpec>);

impl Asset for HumArmorShoulderSpec {
    const ENDINGS: &'static [&'static str] = &["ron"];

    fn parse(buf_reader: BufReader<File>) -> Result<Self, assets::Error> {
        ron::de::from_reader(buf_reader).map_err(assets::Error::parse_error)
    }
}
impl Asset for HumArmorChestSpec {
    const ENDINGS: &'static [&'static str] = &["ron"];

    fn parse(buf_reader: BufReader<File>) -> Result<Self, assets::Error> {
        ron::de::from_reader(buf_reader).map_err(assets::Error::parse_error)
    }
}
impl Asset for HumArmorHandSpec {
    const ENDINGS: &'static [&'static str] = &["ron"];

    fn parse(buf_reader: BufReader<File>) -> Result<Self, assets::Error> {
        ron::de::from_reader(buf_reader).map_err(assets::Error::parse_error)
    }
}
impl Asset for HumArmorBeltSpec {
    const ENDINGS: &'static [&'static str] = &["ron"];

    fn parse(buf_reader: BufReader<File>) -> Result<Self, assets::Error> {
        ron::de::from_reader(buf_reader).map_err(assets::Error::parse_error)
    }
}
impl Asset for HumArmorBackSpec {
    const ENDINGS: &'static [&'static str] = &["ron"];

    fn parse(buf_reader: BufReader<File>) -> Result<Self, assets::Error> {
        ron::de::from_reader(buf_reader).map_err(assets::Error::parse_error)
    }
}
impl Asset for HumArmorPantsSpec {
    const ENDINGS: &'static [&'static str] = &["ron"];

    fn parse(buf_reader: BufReader<File>) -> Result<Self, assets::Error> {
        ron::de::from_reader(buf_reader).map_err(assets::Error::parse_error)
    }
}
impl Asset for HumArmorFootSpec {
    const ENDINGS: &'static [&'static str] = &["ron"];

    fn parse(buf_reader: BufReader<File>) -> Result<Self, assets::Error> {
        ron::de::from_reader(buf_reader).map_err(assets::Error::parse_error)
    }
}
impl Asset for HumArmorLanternSpec {
    const ENDINGS: &'static [&'static str] = &["ron"];

    fn parse(buf_reader: BufReader<File>) -> Result<Self, assets::Error> {
        ron::de::from_reader(buf_reader).map_err(assets::Error::parse_error)
    }
}
impl Asset for HumArmorHeadSpec {
    const ENDINGS: &'static [&'static str] = &["ron"];

    fn parse(buf_reader: BufReader<File>) -> Result<Self, assets::Error> {
        ron::de::from_reader(buf_reader).map_err(assets::Error::parse_error)
    }
}
impl Asset for HumArmorTabardSpec {
    const ENDINGS: &'static [&'static str] = &["ron"];

    fn parse(buf_reader: BufReader<File>) -> Result<Self, assets::Error> {
        ron::de::from_reader(buf_reader).map_err(assets::Error::parse_error)
    }
}
impl Asset for HumMainWeaponSpec {
    const ENDINGS: &'static [&'static str] = &["ron"];

    fn parse(buf_reader: BufReader<File>) -> Result<Self, assets::Error> {
        ron::de::from_reader(buf_reader).map_err(assets::Error::parse_error)
    }
}
// Shoulder
impl HumArmorShoulderSpec {
    pub fn load_watched(indicator: &mut ReloadIndicator) -> Arc<Self> {
        assets::load_watched::<Self>("voxygen.voxel.humanoid_armor_shoulder_manifest", indicator)
            .unwrap()
    }

    fn mesh_shoulder(
        &self,
        body: &Body,
        loadout: &Loadout,
        flipped: bool,
        generate_mesh: impl FnOnce(Segment, Vec3<f32>) -> BoneMeshes,
    ) -> BoneMeshes {
        let spec = if let Some(ItemKind::Armor {
            kind: Armor::Shoulder(shoulder),
            ..
        }) = loadout.shoulder.as_ref().map(|i| &i.kind)
        {
            match self.0.map.get(&shoulder) {
                Some(spec) => spec,
                None => {
                    error!(?shoulder, "No shoulder specification exists");
                    return load_mesh("not_found", Vec3::new(-3.0, -3.5, 0.1), generate_mesh);
                },
            }
        } else {
            &self.0.default
        };

        let mut shoulder_segment = color_segment(
            if flipped {
                graceful_load_mat_segment_flipped(&spec.left.vox_spec.0)
            } else {
                graceful_load_mat_segment(&spec.right.vox_spec.0)
            },
            body.species.skin_color(body.skin),
            body.species.hair_color(body.hair_color),
            body.species.eye_color(body.eye_color),
        );

        // TODO: use this if we can
        /*let mut offset = spec.vox_spec.1;
        if flipped {
            offset[0] = -(shoulder_segment.size().x as f32) - offset[0];
        }*/
        let offset = if flipped {
            spec.left.vox_spec.1
        } else {
            spec.right.vox_spec.1
        };

        if let Some(color) = if flipped {
            spec.left.color
        } else {
            spec.right.color
        } {
            let shoulder_color = Vec3::from(color);
            shoulder_segment =
                shoulder_segment.map_rgb(|rgb| recolor_grey(rgb, Rgb::from(shoulder_color)));
        }

        generate_mesh(shoulder_segment, Vec3::from(offset))
    }

    pub fn mesh_left_shoulder(
        &self,
        body: &Body,
        loadout: &Loadout,
        generate_mesh: impl FnOnce(Segment, Vec3<f32>) -> BoneMeshes,
    ) -> BoneMeshes {
        self.mesh_shoulder(body, loadout, true, generate_mesh)
    }

    pub fn mesh_right_shoulder(
        &self,
        body: &Body,
        loadout: &Loadout,
        generate_mesh: impl FnOnce(Segment, Vec3<f32>) -> BoneMeshes,
    ) -> BoneMeshes {
        self.mesh_shoulder(body, loadout, false, generate_mesh)
    }
}
// Chest
impl HumArmorChestSpec {
    pub fn load_watched(indicator: &mut ReloadIndicator) -> Arc<Self> {
        assets::load_watched::<Self>("voxygen.voxel.humanoid_armor_chest_manifest", indicator)
            .unwrap()
    }

    pub fn mesh_chest(
        &self,
        body: &Body,
        loadout: &Loadout,
        generate_mesh: impl FnOnce(Segment, Vec3<f32>) -> BoneMeshes,
    ) -> BoneMeshes {
        let spec = if let Some(ItemKind::Armor {
            kind: Armor::Chest(chest),
            ..
        }) = loadout.chest.as_ref().map(|i| &i.kind)
        {
            match self.0.map.get(&chest) {
                Some(spec) => spec,
                None => {
                    error!(?loadout.chest, "No chest specification exists");
                    return load_mesh("not_found", Vec3::new(-7.0, -3.5, 2.0), generate_mesh);
                },
            }
        } else {
            &self.0.default
        };

        let color = |mat_segment| {
            color_segment(
                mat_segment,
                body.species.skin_color(body.skin),
                body.species.hair_color(body.hair_color),
                body.species.eye_color(body.eye_color),
            )
        };

        let bare_chest = graceful_load_mat_segment("armor.empty");

        let mut chest_armor = graceful_load_mat_segment(&spec.vox_spec.0);

        if let Some(color) = spec.color {
            let chest_color = Vec3::from(color);
            chest_armor = chest_armor.map_rgb(|rgb| recolor_grey(rgb, Rgb::from(chest_color)));
        }

        let chest = DynaUnionizer::new()
            .add(color(bare_chest), Vec3::new(0, 0, 0))
            .add(color(chest_armor), Vec3::new(0, 0, 0))
            .unify()
            .0;

        generate_mesh(chest, Vec3::from(spec.vox_spec.1))
    }
}
// Hand
impl HumArmorHandSpec {
    pub fn load_watched(indicator: &mut ReloadIndicator) -> Arc<Self> {
        assets::load_watched::<Self>("voxygen.voxel.humanoid_armor_hand_manifest", indicator)
            .unwrap()
    }

    fn mesh_hand(
        &self,
        body: &Body,
        loadout: &Loadout,
        flipped: bool,
        generate_mesh: impl FnOnce(Segment, Vec3<f32>) -> BoneMeshes,
    ) -> BoneMeshes {
        let spec = if let Some(ItemKind::Armor {
            kind: Armor::Hand(hand),
            ..
        }) = loadout.hand.as_ref().map(|i| &i.kind)
        {
            match self.0.map.get(&hand) {
                Some(spec) => spec,
                None => {
                    error!(?hand, "No hand specification exists");
                    return load_mesh("not_found", Vec3::new(-1.5, -1.5, -7.0), generate_mesh);
                },
            }
        } else {
            &self.0.default
        };

        let mut hand_segment = color_segment(
            if flipped {
                graceful_load_mat_segment_flipped(&spec.left.vox_spec.0)
            } else {
                graceful_load_mat_segment(&spec.right.vox_spec.0)
            },
            body.species.skin_color(body.skin),
            body.species.hair_color(body.hair_color),
            body.species.eye_color(body.eye_color),
        );

        let offset = if flipped {
            spec.left.vox_spec.1
        } else {
            spec.right.vox_spec.1
        };

        if let Some(color) = if flipped {
            spec.left.color
        } else {
            spec.right.color
        } {
            let hand_color = Vec3::from(color);
            hand_segment = hand_segment.map_rgb(|rgb| recolor_grey(rgb, Rgb::from(hand_color)));
        }

        generate_mesh(hand_segment, Vec3::from(offset))
    }

    pub fn mesh_left_hand(
        &self,
        body: &Body,
        loadout: &Loadout,
        generate_mesh: impl FnOnce(Segment, Vec3<f32>) -> BoneMeshes,
    ) -> BoneMeshes {
        self.mesh_hand(body, loadout, true, generate_mesh)
    }

    pub fn mesh_right_hand(
        &self,
        body: &Body,
        loadout: &Loadout,
        generate_mesh: impl FnOnce(Segment, Vec3<f32>) -> BoneMeshes,
    ) -> BoneMeshes {
        self.mesh_hand(body, loadout, false, generate_mesh)
    }
}
// Belt
impl HumArmorBeltSpec {
    pub fn load_watched(indicator: &mut ReloadIndicator) -> Arc<Self> {
        assets::load_watched::<Self>("voxygen.voxel.humanoid_armor_belt_manifest", indicator)
            .unwrap()
    }

    pub fn mesh_belt(
        &self,
        body: &Body,
        loadout: &Loadout,
        generate_mesh: impl FnOnce(Segment, Vec3<f32>) -> BoneMeshes,
    ) -> BoneMeshes {
        let spec = if let Some(ItemKind::Armor {
            kind: Armor::Belt(belt),
            ..
        }) = loadout.belt.as_ref().map(|i| &i.kind)
        {
            match self.0.map.get(&belt) {
                Some(spec) => spec,
                None => {
                    error!(?belt, "No belt specification exists");
                    return load_mesh("not_found", Vec3::new(-4.0, -3.5, 2.0), generate_mesh);
                },
            }
        } else {
            &self.0.default
        };

        let mut belt_segment = color_segment(
            graceful_load_mat_segment(&spec.vox_spec.0),
            body.species.skin_color(body.skin),
            body.species.hair_color(body.hair_color),
            body.species.eye_color(body.eye_color),
        );

        if let Some(color) = spec.color {
            let belt_color = Vec3::from(color);
            belt_segment = belt_segment.map_rgb(|rgb| recolor_grey(rgb, Rgb::from(belt_color)));
        }

        generate_mesh(belt_segment, Vec3::from(spec.vox_spec.1))
    }
}
// Cape
impl HumArmorBackSpec {
    pub fn load_watched(indicator: &mut ReloadIndicator) -> Arc<Self> {
        assets::load_watched::<Self>("voxygen.voxel.humanoid_armor_back_manifest", indicator)
            .unwrap()
    }

    pub fn mesh_back(
        &self,
        body: &Body,
        loadout: &Loadout,
        generate_mesh: impl FnOnce(Segment, Vec3<f32>) -> BoneMeshes,
    ) -> BoneMeshes {
        let spec = if let Some(ItemKind::Armor {
            kind: Armor::Back(back),
            ..
        }) = loadout.back.as_ref().map(|i| &i.kind)
        {
            match self.0.map.get(&back) {
                Some(spec) => spec,
                None => {
                    error!(?back, "No back specification exists");
                    return load_mesh("not_found", Vec3::new(-4.0, -3.5, 2.0), generate_mesh);
                },
            }
        } else {
            &self.0.default
        };

        let mut back_segment = color_segment(
            graceful_load_mat_segment(&spec.vox_spec.0),
            body.species.skin_color(body.skin),
            body.species.hair_color(body.hair_color),
            body.species.eye_color(body.eye_color),
        );
        if let Some(color) = spec.color {
            let back_color = Vec3::from(color);
            back_segment = back_segment.map_rgb(|rgb| recolor_grey(rgb, Rgb::from(back_color)));
        }

        generate_mesh(back_segment, Vec3::from(spec.vox_spec.1))
    }
}
// Legs
impl HumArmorPantsSpec {
    pub fn load_watched(indicator: &mut ReloadIndicator) -> Arc<Self> {
        assets::load_watched::<Self>("voxygen.voxel.humanoid_armor_pants_manifest", indicator)
            .unwrap()
    }

    pub fn mesh_pants(
        &self,
        body: &Body,
        loadout: &Loadout,
        generate_mesh: impl FnOnce(Segment, Vec3<f32>) -> BoneMeshes,
    ) -> BoneMeshes {
        let spec = if let Some(ItemKind::Armor {
            kind: Armor::Pants(pants),
            ..
        }) = loadout.pants.as_ref().map(|i| &i.kind)
        {
            match self.0.map.get(&pants) {
                Some(spec) => spec,
                None => {
                    error!(?pants, "No pants specification exists");
                    return load_mesh("not_found", Vec3::new(-5.0, -3.5, 1.0), generate_mesh);
                },
            }
        } else {
            &self.0.default
        };

        let color = |mat_segment| {
            color_segment(
                mat_segment,
                body.species.skin_color(body.skin),
                body.species.hair_color(body.hair_color),
                body.species.eye_color(body.eye_color),
            )
        };

        let bare_pants = graceful_load_mat_segment("armor.empty");

        let mut pants_armor = graceful_load_mat_segment(&spec.vox_spec.0);

        if let Some(color) = spec.color {
            let pants_color = Vec3::from(color);
            pants_armor = pants_armor.map_rgb(|rgb| recolor_grey(rgb, Rgb::from(pants_color)));
        }

        let pants = DynaUnionizer::new()
            .add(color(bare_pants), Vec3::new(0, 0, 0))
            .add(color(pants_armor), Vec3::new(0, 0, 0))
            .unify()
            .0;

        generate_mesh(pants, Vec3::from(spec.vox_spec.1))
    }
}
// Foot
impl HumArmorFootSpec {
    pub fn load_watched(indicator: &mut ReloadIndicator) -> Arc<Self> {
        assets::load_watched::<Self>("voxygen.voxel.humanoid_armor_foot_manifest", indicator)
            .unwrap()
    }

    fn mesh_foot(
        &self,
        body: &Body,
        loadout: &Loadout,
        flipped: bool,
        generate_mesh: impl FnOnce(Segment, Vec3<f32>) -> BoneMeshes,
    ) -> BoneMeshes {
        let spec = if let Some(ItemKind::Armor {
            kind: Armor::Foot(foot),
            ..
        }) = loadout.foot.as_ref().map(|i| &i.kind)
        {
            match self.0.map.get(&foot) {
                Some(spec) => spec,
                None => {
                    error!(?foot, "No foot specification exists");
                    return load_mesh("not_found", Vec3::new(-2.5, -3.5, -9.0), generate_mesh);
                },
            }
        } else {
            &self.0.default
        };

        let mut foot_segment = color_segment(
            if flipped {
                graceful_load_mat_segment_flipped(&spec.vox_spec.0)
            } else {
                graceful_load_mat_segment(&spec.vox_spec.0)
            },
            body.species.skin_color(body.skin),
            body.species.hair_color(body.hair_color),
            body.species.eye_color(body.eye_color),
        );

        if let Some(color) = spec.color {
            let foot_color = Vec3::from(color);
            foot_segment = foot_segment.map_rgb(|rgb| recolor_grey(rgb, Rgb::from(foot_color)));
        }

        generate_mesh(foot_segment, Vec3::from(spec.vox_spec.1))
    }

    pub fn mesh_left_foot(
        &self,
        body: &Body,
        loadout: &Loadout,
        generate_mesh: impl FnOnce(Segment, Vec3<f32>) -> BoneMeshes,
    ) -> BoneMeshes {
        self.mesh_foot(body, loadout, true, generate_mesh)
    }

    pub fn mesh_right_foot(
        &self,
        body: &Body,
        loadout: &Loadout,
        generate_mesh: impl FnOnce(Segment, Vec3<f32>) -> BoneMeshes,
    ) -> BoneMeshes {
        self.mesh_foot(body, loadout, false, generate_mesh)
    }
}

impl HumMainWeaponSpec {
    pub fn load_watched(indicator: &mut ReloadIndicator) -> Arc<Self> {
        assets::load_watched::<Self>("voxygen.voxel.humanoid_main_weapon_manifest", indicator)
            .unwrap()
    }

    pub fn mesh_main_weapon(
        &self,
        item_kind: Option<&ItemKind>,
        flipped: bool,
        generate_mesh: impl FnOnce(Segment, Vec3<f32>) -> BoneMeshes,
    ) -> BoneMeshes {
        let tool_kind = if let Some(ItemKind::Tool(Tool { kind, .. })) = item_kind {
            kind
        } else {
            return (Mesh::new() /* , Mesh::new() */, Aabb::default());
        };

        let spec = match self.0.get(tool_kind) {
            Some(spec) => spec,
            None => {
                error!(?tool_kind, "No tool/weapon specification exists");
                return load_mesh("not_found", Vec3::new(-1.5, -1.5, -7.0), generate_mesh);
            },
        };

        let tool_kind_segment = if flipped {
            graceful_load_segment_flipped(&spec.vox_spec.0)
        } else {
            graceful_load_segment(&spec.vox_spec.0)
        };

        let offset = Vec3::new(
            if flipped {
                //log::warn!("tool kind segment {:?}", );
                //tool_kind_segment.;
                0.0 - spec.vox_spec.1[0] - (tool_kind_segment.sz.x as f32)
            } else {
                spec.vox_spec.1[0]
            },
            spec.vox_spec.1[1],
            spec.vox_spec.1[2],
        );

        generate_mesh(tool_kind_segment, offset)
    }
}

// Lantern
impl HumArmorLanternSpec {
    pub fn load_watched(indicator: &mut ReloadIndicator) -> Arc<Self> {
        assets::load_watched::<Self>("voxygen.voxel.humanoid_lantern_manifest", indicator).unwrap()
    }

    pub fn mesh_lantern(
        &self,
        body: &Body,
        loadout: &Loadout,
        generate_mesh: impl FnOnce(Segment, Vec3<f32>) -> BoneMeshes,
    ) -> BoneMeshes {
        let spec = if let Some(ItemKind::Lantern(Lantern { kind, .. })) =
            loadout.lantern.as_ref().map(|i| &i.kind)
        {
            match self.0.map.get(&kind) {
                Some(spec) => spec,
                None => {
                    error!(?kind, "No lantern specification exists");
                    return load_mesh("not_found", Vec3::new(-4.0, -3.5, 2.0), generate_mesh);
                },
            }
        } else {
            &self.0.default
        };

        let mut lantern_segment = color_segment(
            graceful_load_mat_segment(&spec.vox_spec.0),
            body.species.skin_color(body.skin),
            body.species.hair_color(body.hair_color),
            body.species.eye_color(body.eye_color),
        );
        if let Some(color) = spec.color {
            let lantern_color = Vec3::from(color);
            lantern_segment =
                lantern_segment.map_rgb(|rgb| recolor_grey(rgb, Rgb::from(lantern_color)));
        }

        generate_mesh(lantern_segment, Vec3::from(spec.vox_spec.1))
    }
}
impl HumArmorHeadSpec {
    pub fn load_watched(indicator: &mut ReloadIndicator) -> Arc<Self> {
        assets::load_watched::<Self>("voxygen.voxel.humanoid_armor_head_manifest", indicator)
            .unwrap()
    }

    pub fn mesh_head(
        &self,
        body: &Body,
        loadout: &Loadout,
        generate_mesh: impl FnOnce(Segment, Vec3<f32>) -> BoneMeshes,
    ) -> BoneMeshes {
        let spec = if let Some(ItemKind::Armor {
            kind: Armor::Head(head),
            ..
        }) = loadout.head.as_ref().map(|i| &i.kind)
        {
            match self.0.map.get(&head) {
                Some(spec) => spec,
                None => {
                    error!(?head, "No head specification exists");
                    return load_mesh("not_found", Vec3::new(-5.0, -3.5, 1.0), generate_mesh);
                },
            }
        } else {
            &self.0.default
        };

        let color = |mat_segment| {
            color_segment(
                mat_segment,
                body.species.skin_color(body.skin),
                body.species.hair_color(body.hair_color),
                body.species.eye_color(body.eye_color),
            )
        };

        let bare_head = graceful_load_mat_segment("armor.empty");

        let mut head_armor = graceful_load_mat_segment(&spec.vox_spec.0);

        if let Some(color) = spec.color {
            let head_color = Vec3::from(color);
            head_armor = head_armor.map_rgb(|rgb| recolor_grey(rgb, Rgb::from(head_color)));
        }

        let head = DynaUnionizer::new()
            .add(color(bare_head), Vec3::new(0, 0, 0))
            .add(color(head_armor), Vec3::new(0, 0, 0))
            .unify()
            .0;

        generate_mesh(head, Vec3::from(spec.vox_spec.1))
    }
}
impl HumArmorTabardSpec {
    pub fn load_watched(indicator: &mut ReloadIndicator) -> Arc<Self> {
        assets::load_watched::<Self>("voxygen.voxel.humanoid_armor_tabard_manifest", indicator)
            .unwrap()
    }

    pub fn mesh_tabard(
        &self,
        body: &Body,
        loadout: &Loadout,
        generate_mesh: impl FnOnce(Segment, Vec3<f32>) -> BoneMeshes,
    ) -> BoneMeshes {
        let spec = if let Some(ItemKind::Armor {
            kind: Armor::Tabard(tabard),
            ..
        }) = loadout.tabard.as_ref().map(|i| &i.kind)
        {
            match self.0.map.get(&tabard) {
                Some(spec) => spec,
                None => {
                    error!(?tabard, "No tabard specification exists");
                    return load_mesh("not_found", Vec3::new(-5.0, -3.5, 1.0), generate_mesh);
                },
            }
        } else {
            &self.0.default
        };

        let color = |mat_segment| {
            color_segment(
                mat_segment,
                body.species.skin_color(body.skin),
                body.species.hair_color(body.hair_color),
                body.species.eye_color(body.eye_color),
            )
        };

        let bare_tabard = graceful_load_mat_segment("armor.empty");

        let mut tabard_armor = graceful_load_mat_segment(&spec.vox_spec.0);

        if let Some(color) = spec.color {
            let tabard_color = Vec3::from(color);
            tabard_armor = tabard_armor.map_rgb(|rgb| recolor_grey(rgb, Rgb::from(tabard_color)));
        }

        let tabard = DynaUnionizer::new()
            .add(color(bare_tabard), Vec3::new(0, 0, 0))
            .add(color(tabard_armor), Vec3::new(0, 0, 0))
            .unify()
            .0;

        generate_mesh(tabard, Vec3::from(spec.vox_spec.1))
    }
}
// TODO: Inventory
pub fn mesh_glider(generate_mesh: impl FnOnce(Segment, Vec3<f32>) -> BoneMeshes) -> BoneMeshes {
    load_mesh(
        "object.glider",
        Vec3::new(-26.0, -26.0, -5.0),
        generate_mesh,
    )
}

pub fn mesh_hold(generate_mesh: impl FnOnce(Segment, Vec3<f32>) -> BoneMeshes) -> BoneMeshes {
    load_mesh(
        "weapon.projectile.simple-arrow",
        Vec3::new(-0.5, -6.0, -1.5),
        generate_mesh,
    )
}

/////////
#[derive(Serialize, Deserialize)]
pub struct QuadrupedSmallCentralSpec(HashMap<(QSSpecies, QSBodyType), SidedQSCentralVoxSpec>);

#[derive(Serialize, Deserialize)]
struct SidedQSCentralVoxSpec {
    head: QuadrupedSmallCentralSubSpec,
    chest: QuadrupedSmallCentralSubSpec,
    tail: QuadrupedSmallCentralSubSpec,
}
#[derive(Serialize, Deserialize)]
struct QuadrupedSmallCentralSubSpec {
    offset: [f32; 3], // Should be relative to initial origin
    central: VoxSimple,
}

#[derive(Serialize, Deserialize)]
pub struct QuadrupedSmallLateralSpec(HashMap<(QSSpecies, QSBodyType), SidedQSLateralVoxSpec>);

#[derive(Serialize, Deserialize)]
struct SidedQSLateralVoxSpec {
    left_front: QuadrupedSmallLateralSubSpec,
    right_front: QuadrupedSmallLateralSubSpec,
    left_back: QuadrupedSmallLateralSubSpec,
    right_back: QuadrupedSmallLateralSubSpec,
}
#[derive(Serialize, Deserialize)]
struct QuadrupedSmallLateralSubSpec {
    offset: [f32; 3], // Should be relative to initial origin
    lateral: VoxSimple,
}

impl Asset for QuadrupedSmallCentralSpec {
    const ENDINGS: &'static [&'static str] = &["ron"];

    fn parse(buf_reader: BufReader<File>) -> Result<Self, assets::Error> {
        ron::de::from_reader(buf_reader).map_err(assets::Error::parse_error)
    }
}

impl Asset for QuadrupedSmallLateralSpec {
    const ENDINGS: &'static [&'static str] = &["ron"];

    fn parse(buf_reader: BufReader<File>) -> Result<Self, assets::Error> {
        ron::de::from_reader(buf_reader).map_err(assets::Error::parse_error)
    }
}

impl QuadrupedSmallCentralSpec {
    pub fn load_watched(indicator: &mut ReloadIndicator) -> Arc<Self> {
        assets::load_watched::<Self>("voxygen.voxel.quadruped_small_central_manifest", indicator)
            .unwrap()
    }

    pub fn mesh_head(
        &self,
        species: QSSpecies,
        body_type: QSBodyType,
        generate_mesh: impl FnOnce(Segment, Vec3<f32>) -> BoneMeshes,
    ) -> BoneMeshes {
        let spec = match self.0.get(&(species, body_type)) {
            Some(spec) => spec,
            None => {
                error!(
                    "No head specification exists for the combination of {:?} and {:?}",
                    species, body_type
                );
                return load_mesh("not_found", Vec3::new(-5.0, -5.0, -2.5), generate_mesh);
            },
        };
        let central = graceful_load_segment(&spec.head.central.0);

        generate_mesh(central, Vec3::from(spec.head.offset))
    }

    pub fn mesh_chest(
        &self,
        species: QSSpecies,
        body_type: QSBodyType,
        generate_mesh: impl FnOnce(Segment, Vec3<f32>) -> BoneMeshes,
    ) -> BoneMeshes {
        let spec = match self.0.get(&(species, body_type)) {
            Some(spec) => spec,
            None => {
                error!(
                    "No chest specification exists for the combination of {:?} and {:?}",
                    species, body_type
                );
                return load_mesh("not_found", Vec3::new(-5.0, -5.0, -2.5), generate_mesh);
            },
        };
        let central = graceful_load_segment(&spec.chest.central.0);

        generate_mesh(central, Vec3::from(spec.chest.offset))
    }

    pub fn mesh_tail(
        &self,
        species: QSSpecies,
        body_type: QSBodyType,
        generate_mesh: impl FnOnce(Segment, Vec3<f32>) -> BoneMeshes,
    ) -> BoneMeshes {
        let spec = match self.0.get(&(species, body_type)) {
            Some(spec) => spec,
            None => {
                error!(
                    "No tail specification exists for the combination of {:?} and {:?}",
                    species, body_type
                );
                return load_mesh("not_found", Vec3::new(-5.0, -5.0, -2.5), generate_mesh);
            },
        };
        let central = graceful_load_segment(&spec.tail.central.0);

        generate_mesh(central, Vec3::from(spec.tail.offset))
    }
}

impl QuadrupedSmallLateralSpec {
    pub fn load_watched(indicator: &mut ReloadIndicator) -> Arc<Self> {
        assets::load_watched::<Self>("voxygen.voxel.quadruped_small_lateral_manifest", indicator)
            .unwrap()
    }

    pub fn mesh_foot_fl(
        &self,
        species: QSSpecies,
        body_type: QSBodyType,
        generate_mesh: impl FnOnce(Segment, Vec3<f32>) -> BoneMeshes,
    ) -> BoneMeshes {
        let spec = match self.0.get(&(species, body_type)) {
            Some(spec) => spec,
            None => {
                error!(
                    "No leg specification exists for the combination of {:?} and {:?}",
                    species, body_type
                );
                return load_mesh("not_found", Vec3::new(-5.0, -5.0, -2.5), generate_mesh);
            },
        };
        let lateral = graceful_load_segment(&spec.left_front.lateral.0);

        generate_mesh(lateral, Vec3::from(spec.left_front.offset))
    }

    pub fn mesh_foot_fr(
        &self,
        species: QSSpecies,
        body_type: QSBodyType,
        generate_mesh: impl FnOnce(Segment, Vec3<f32>) -> BoneMeshes,
    ) -> BoneMeshes {
        let spec = match self.0.get(&(species, body_type)) {
            Some(spec) => spec,
            None => {
                error!(
                    "No leg specification exists for the combination of {:?} and {:?}",
                    species, body_type
                );
                return load_mesh("not_found", Vec3::new(-5.0, -5.0, -2.5), generate_mesh);
            },
        };
        let lateral = graceful_load_segment(&spec.right_front.lateral.0);

        generate_mesh(lateral, Vec3::from(spec.right_front.offset))
    }

    pub fn mesh_foot_bl(
        &self,
        species: QSSpecies,
        body_type: QSBodyType,
        generate_mesh: impl FnOnce(Segment, Vec3<f32>) -> BoneMeshes,
    ) -> BoneMeshes {
        let spec = match self.0.get(&(species, body_type)) {
            Some(spec) => spec,
            None => {
                error!(
                    "No leg specification exists for the combination of {:?} and {:?}",
                    species, body_type
                );
                return load_mesh("not_found", Vec3::new(-5.0, -5.0, -2.5), generate_mesh);
            },
        };
        let lateral = graceful_load_segment(&spec.left_back.lateral.0);

        generate_mesh(lateral, Vec3::from(spec.left_back.offset))
    }

    pub fn mesh_foot_br(
        &self,
        species: QSSpecies,
        body_type: QSBodyType,
        generate_mesh: impl FnOnce(Segment, Vec3<f32>) -> BoneMeshes,
    ) -> BoneMeshes {
        let spec = match self.0.get(&(species, body_type)) {
            Some(spec) => spec,
            None => {
                error!(
                    "No leg specification exists for the combination of {:?} and {:?}",
                    species, body_type
                );
                return load_mesh("not_found", Vec3::new(-5.0, -5.0, -2.5), generate_mesh);
            },
        };
        let lateral = graceful_load_segment(&spec.right_back.lateral.0);

        generate_mesh(lateral, Vec3::from(spec.right_back.offset))
    }
}

//////
#[derive(Serialize, Deserialize)]
pub struct QuadrupedMediumCentralSpec(HashMap<(QMSpecies, QMBodyType), SidedQMCentralVoxSpec>);

#[derive(Serialize, Deserialize)]
struct SidedQMCentralVoxSpec {
    upper: QuadrupedMediumCentralSubSpec,
    lower: QuadrupedMediumCentralSubSpec,
    jaw: QuadrupedMediumCentralSubSpec,
    ears: QuadrupedMediumCentralSubSpec,
    torso_front: QuadrupedMediumCentralSubSpec,
    torso_back: QuadrupedMediumCentralSubSpec,
    tail: QuadrupedMediumCentralSubSpec,
}
#[derive(Serialize, Deserialize)]
struct QuadrupedMediumCentralSubSpec {
    offset: [f32; 3], // Should be relative to initial origin
    central: VoxSimple,
}

#[derive(Serialize, Deserialize)]
pub struct QuadrupedMediumLateralSpec(HashMap<(QMSpecies, QMBodyType), SidedQMLateralVoxSpec>);
#[derive(Serialize, Deserialize)]
struct SidedQMLateralVoxSpec {
    leg_fl: QuadrupedMediumLateralSubSpec,
    leg_fr: QuadrupedMediumLateralSubSpec,
    leg_bl: QuadrupedMediumLateralSubSpec,
    leg_br: QuadrupedMediumLateralSubSpec,
    foot_fl: QuadrupedMediumLateralSubSpec,
    foot_fr: QuadrupedMediumLateralSubSpec,
    foot_bl: QuadrupedMediumLateralSubSpec,
    foot_br: QuadrupedMediumLateralSubSpec,
}
#[derive(Serialize, Deserialize)]
struct QuadrupedMediumLateralSubSpec {
    offset: [f32; 3], // Should be relative to initial origin
    lateral: VoxSimple,
}

impl Asset for QuadrupedMediumCentralSpec {
    const ENDINGS: &'static [&'static str] = &["ron"];

    fn parse(buf_reader: BufReader<File>) -> Result<Self, assets::Error> {
        ron::de::from_reader(buf_reader).map_err(assets::Error::parse_error)
    }
}

impl Asset for QuadrupedMediumLateralSpec {
    const ENDINGS: &'static [&'static str] = &["ron"];

    fn parse(buf_reader: BufReader<File>) -> Result<Self, assets::Error> {
        ron::de::from_reader(buf_reader).map_err(assets::Error::parse_error)
    }
}

impl QuadrupedMediumCentralSpec {
    pub fn load_watched(indicator: &mut ReloadIndicator) -> Arc<Self> {
        assets::load_watched::<Self>("voxygen.voxel.quadruped_medium_central_manifest", indicator)
            .unwrap()
    }

    pub fn mesh_head_upper(
        &self,
        species: QMSpecies,
        body_type: QMBodyType,
        generate_mesh: impl FnOnce(Segment, Vec3<f32>) -> BoneMeshes,
    ) -> BoneMeshes {
        let spec = match self.0.get(&(species, body_type)) {
            Some(spec) => spec,
            None => {
                error!(
                    "No upper head specification exists for the combination of {:?} and {:?}",
                    species, body_type
                );
                return load_mesh("not_found", Vec3::new(-5.0, -5.0, -2.5), generate_mesh);
            },
        };
        let central = graceful_load_segment(&spec.upper.central.0);

        generate_mesh(central, Vec3::from(spec.upper.offset))
    }

    pub fn mesh_head_lower(
        &self,
        species: QMSpecies,
        body_type: QMBodyType,
        generate_mesh: impl FnOnce(Segment, Vec3<f32>) -> BoneMeshes,
    ) -> BoneMeshes {
        let spec = match self.0.get(&(species, body_type)) {
            Some(spec) => spec,
            None => {
                error!(
                    "No lower head specification exists for the combination of {:?} and {:?}",
                    species, body_type
                );
                return load_mesh("not_found", Vec3::new(-5.0, -5.0, -2.5), generate_mesh);
            },
        };
        let central = graceful_load_segment(&spec.lower.central.0);

        generate_mesh(central, Vec3::from(spec.lower.offset))
    }

    pub fn mesh_jaw(
        &self,
        species: QMSpecies,
        body_type: QMBodyType,
        generate_mesh: impl FnOnce(Segment, Vec3<f32>) -> BoneMeshes,
    ) -> BoneMeshes {
        let spec = match self.0.get(&(species, body_type)) {
            Some(spec) => spec,
            None => {
                error!(
                    "No jaw specification exists for the combination of {:?} and {:?}",
                    species, body_type
                );
                return load_mesh("not_found", Vec3::new(-5.0, -5.0, -2.5), generate_mesh);
            },
        };
        let central = graceful_load_segment(&spec.jaw.central.0);

        generate_mesh(central, Vec3::from(spec.jaw.offset))
    }

    pub fn mesh_ears(
        &self,
        species: QMSpecies,
        body_type: QMBodyType,
        generate_mesh: impl FnOnce(Segment, Vec3<f32>) -> BoneMeshes,
    ) -> BoneMeshes {
        let spec = match self.0.get(&(species, body_type)) {
            Some(spec) => spec,
            None => {
                error!(
                    "No ears specification exists for the combination of {:?} and {:?}",
                    species, body_type
                );
                return load_mesh("not_found", Vec3::new(-5.0, -5.0, -2.5), generate_mesh);
            },
        };
        let central = graceful_load_segment(&spec.ears.central.0);

        generate_mesh(central, Vec3::from(spec.ears.offset))
    }

    pub fn mesh_torso_front(
        &self,
        species: QMSpecies,
        body_type: QMBodyType,
        generate_mesh: impl FnOnce(Segment, Vec3<f32>) -> BoneMeshes,
    ) -> BoneMeshes {
        let spec = match self.0.get(&(species, body_type)) {
            Some(spec) => spec,
            None => {
                error!(
                    "No torso specification exists for the combination of {:?} and {:?}",
                    species, body_type
                );
                return load_mesh("not_found", Vec3::new(-5.0, -5.0, -2.5), generate_mesh);
            },
        };
        let central = graceful_load_segment(&spec.torso_front.central.0);

<<<<<<< HEAD
        generate_mesh(central, Vec3::from(spec.torso_f.offset))
=======
        generate_mesh(&central, Vec3::from(spec.torso_front.offset))
>>>>>>> e8b4b29d
    }

    pub fn mesh_torso_back(
        &self,
        species: QMSpecies,
        body_type: QMBodyType,
        generate_mesh: impl FnOnce(Segment, Vec3<f32>) -> BoneMeshes,
    ) -> BoneMeshes {
        let spec = match self.0.get(&(species, body_type)) {
            Some(spec) => spec,
            None => {
                error!(
                    "No torso specification exists for the combination of {:?} and {:?}",
                    species, body_type
                );
                return load_mesh("not_found", Vec3::new(-5.0, -5.0, -2.5), generate_mesh);
            },
        };
        let central = graceful_load_segment(&spec.torso_back.central.0);

<<<<<<< HEAD
        generate_mesh(central, Vec3::from(spec.torso_b.offset))
=======
        generate_mesh(&central, Vec3::from(spec.torso_back.offset))
>>>>>>> e8b4b29d
    }

    pub fn mesh_tail(
        &self,
        species: QMSpecies,
        body_type: QMBodyType,
        generate_mesh: impl FnOnce(Segment, Vec3<f32>) -> BoneMeshes,
    ) -> BoneMeshes {
        let spec = match self.0.get(&(species, body_type)) {
            Some(spec) => spec,
            None => {
                error!(
                    "No tail specification exists for the combination of {:?} and {:?}",
                    species, body_type
                );
                return load_mesh("not_found", Vec3::new(-5.0, -5.0, -2.5), generate_mesh);
            },
        };
        let central = graceful_load_segment(&spec.tail.central.0);

        generate_mesh(central, Vec3::from(spec.tail.offset))
    }
}

impl QuadrupedMediumLateralSpec {
    pub fn load_watched(indicator: &mut ReloadIndicator) -> Arc<Self> {
        assets::load_watched::<Self>("voxygen.voxel.quadruped_medium_lateral_manifest", indicator)
            .unwrap()
    }

    pub fn mesh_leg_fl(
        &self,
        species: QMSpecies,
        body_type: QMBodyType,
        generate_mesh: impl FnOnce(&Segment, Vec3<f32>) -> Mesh<FigurePipeline>,
    ) -> Mesh<FigurePipeline> {
        let spec = match self.0.get(&(species, body_type)) {
            Some(spec) => spec,
            None => {
                error!(
                    "No leg specification exists for the combination of {:?} and {:?}",
                    species, body_type
                );
                return load_mesh("not_found", Vec3::new(-5.0, -5.0, -2.5), generate_mesh);
            },
        };
        let lateral = graceful_load_segment(&spec.leg_fl.lateral.0);

        generate_mesh(&lateral, Vec3::from(spec.leg_fl.offset))
    }

    pub fn mesh_leg_fr(
        &self,
        species: QMSpecies,
        body_type: QMBodyType,
        generate_mesh: impl FnOnce(&Segment, Vec3<f32>) -> Mesh<FigurePipeline>,
    ) -> Mesh<FigurePipeline> {
        let spec = match self.0.get(&(species, body_type)) {
            Some(spec) => spec,
            None => {
                error!(
                    "No leg specification exists for the combination of {:?} and {:?}",
                    species, body_type
                );
                return load_mesh("not_found", Vec3::new(-5.0, -5.0, -2.5), generate_mesh);
            },
        };
        let lateral = graceful_load_segment(&spec.leg_fr.lateral.0);

        generate_mesh(&lateral, Vec3::from(spec.leg_fr.offset))
    }

    pub fn mesh_leg_bl(
        &self,
        species: QMSpecies,
        body_type: QMBodyType,
        generate_mesh: impl FnOnce(&Segment, Vec3<f32>) -> Mesh<FigurePipeline>,
    ) -> Mesh<FigurePipeline> {
        let spec = match self.0.get(&(species, body_type)) {
            Some(spec) => spec,
            None => {
                error!(
                    "No leg specification exists for the combination of {:?} and {:?}",
                    species, body_type
                );
                return load_mesh("not_found", Vec3::new(-5.0, -5.0, -2.5), generate_mesh);
            },
        };
        let lateral = graceful_load_segment(&spec.leg_bl.lateral.0);

        generate_mesh(&lateral, Vec3::from(spec.leg_bl.offset))
    }

    pub fn mesh_leg_br(
        &self,
        species: QMSpecies,
        body_type: QMBodyType,
        generate_mesh: impl FnOnce(&Segment, Vec3<f32>) -> Mesh<FigurePipeline>,
    ) -> Mesh<FigurePipeline> {
        let spec = match self.0.get(&(species, body_type)) {
            Some(spec) => spec,
            None => {
                error!(
                    "No leg specification exists for the combination of {:?} and {:?}",
                    species, body_type
                );
                return load_mesh("not_found", Vec3::new(-5.0, -5.0, -2.5), generate_mesh);
            },
        };
        let lateral = graceful_load_segment(&spec.leg_br.lateral.0);

        generate_mesh(&lateral, Vec3::from(spec.leg_br.offset))
    }

    pub fn mesh_foot_fl(
        &self,
        species: QMSpecies,
        body_type: QMBodyType,
        generate_mesh: impl FnOnce(Segment, Vec3<f32>) -> BoneMeshes,
    ) -> BoneMeshes {
        let spec = match self.0.get(&(species, body_type)) {
            Some(spec) => spec,
            None => {
                error!(
                    "No foot specification exists for the combination of {:?} and {:?}",
                    species, body_type
                );
                return load_mesh("not_found", Vec3::new(-5.0, -5.0, -2.5), generate_mesh);
            },
        };
        let lateral = graceful_load_segment(&spec.foot_fl.lateral.0);

<<<<<<< HEAD
        generate_mesh(lateral, Vec3::from(spec.left_front.offset))
=======
        generate_mesh(&lateral, Vec3::from(spec.foot_fl.offset))
>>>>>>> e8b4b29d
    }

    pub fn mesh_foot_fr(
        &self,
        species: QMSpecies,
        body_type: QMBodyType,
        generate_mesh: impl FnOnce(Segment, Vec3<f32>) -> BoneMeshes,
    ) -> BoneMeshes {
        let spec = match self.0.get(&(species, body_type)) {
            Some(spec) => spec,
            None => {
                error!(
                    "No foot specification exists for the combination of {:?} and {:?}",
                    species, body_type
                );
                return load_mesh("not_found", Vec3::new(-5.0, -5.0, -2.5), generate_mesh);
            },
        };
        let lateral = graceful_load_segment(&spec.foot_fr.lateral.0);

<<<<<<< HEAD
        generate_mesh(lateral, Vec3::from(spec.right_front.offset))
=======
        generate_mesh(&lateral, Vec3::from(spec.foot_fr.offset))
>>>>>>> e8b4b29d
    }

    pub fn mesh_foot_bl(
        &self,
        species: QMSpecies,
        body_type: QMBodyType,
        generate_mesh: impl FnOnce(Segment, Vec3<f32>) -> BoneMeshes,
    ) -> BoneMeshes {
        let spec = match self.0.get(&(species, body_type)) {
            Some(spec) => spec,
            None => {
                error!(
                    "No foot specification exists for the combination of {:?} and {:?}",
                    species, body_type
                );
                return load_mesh("not_found", Vec3::new(-5.0, -5.0, -2.5), generate_mesh);
            },
        };
        let lateral = graceful_load_segment(&spec.foot_bl.lateral.0);

<<<<<<< HEAD
        generate_mesh(lateral, Vec3::from(spec.left_back.offset))
=======
        generate_mesh(&lateral, Vec3::from(spec.foot_bl.offset))
>>>>>>> e8b4b29d
    }

    pub fn mesh_foot_br(
        &self,
        species: QMSpecies,
        body_type: QMBodyType,
        generate_mesh: impl FnOnce(Segment, Vec3<f32>) -> BoneMeshes,
    ) -> BoneMeshes {
        let spec = match self.0.get(&(species, body_type)) {
            Some(spec) => spec,
            None => {
                error!(
                    "No foot specification exists for the combination of {:?} and {:?}",
                    species, body_type
                );
                return load_mesh("not_found", Vec3::new(-5.0, -5.0, -2.5), generate_mesh);
            },
        };
        let lateral = graceful_load_segment(&spec.foot_br.lateral.0);

<<<<<<< HEAD
        generate_mesh(lateral, Vec3::from(spec.right_back.offset))
=======
        generate_mesh(&lateral, Vec3::from(spec.foot_br.offset))
>>>>>>> e8b4b29d
    }
}

////
#[derive(Serialize, Deserialize)]
pub struct BirdMediumCenterSpec(HashMap<(BMSpecies, BMBodyType), SidedBMCenterVoxSpec>);

#[derive(Serialize, Deserialize)]
struct SidedBMCenterVoxSpec {
    head: BirdMediumCenterSubSpec,
    torso: BirdMediumCenterSubSpec,
    tail: BirdMediumCenterSubSpec,
}
#[derive(Serialize, Deserialize)]
struct BirdMediumCenterSubSpec {
    offset: [f32; 3], // Should be relative to initial origin
    center: VoxSimple,
}

#[derive(Serialize, Deserialize)]
pub struct BirdMediumLateralSpec(HashMap<(BMSpecies, BMBodyType), SidedBMLateralVoxSpec>);

#[derive(Serialize, Deserialize)]
struct SidedBMLateralVoxSpec {
    wing_l: BirdMediumLateralSubSpec,
    wing_r: BirdMediumLateralSubSpec,
    foot_l: BirdMediumLateralSubSpec,
    foot_r: BirdMediumLateralSubSpec,
}
#[derive(Serialize, Deserialize)]
struct BirdMediumLateralSubSpec {
    offset: [f32; 3], // Should be relative to initial origin
    lateral: VoxSimple,
}

impl Asset for BirdMediumCenterSpec {
    const ENDINGS: &'static [&'static str] = &["ron"];

    fn parse(buf_reader: BufReader<File>) -> Result<Self, assets::Error> {
        ron::de::from_reader(buf_reader).map_err(assets::Error::parse_error)
    }
}

impl Asset for BirdMediumLateralSpec {
    const ENDINGS: &'static [&'static str] = &["ron"];

    fn parse(buf_reader: BufReader<File>) -> Result<Self, assets::Error> {
        ron::de::from_reader(buf_reader).map_err(assets::Error::parse_error)
    }
}

impl BirdMediumCenterSpec {
    pub fn load_watched(indicator: &mut ReloadIndicator) -> Arc<Self> {
        assets::load_watched::<Self>("voxygen.voxel.bird_medium_center_manifest", indicator)
            .unwrap()
    }

    pub fn mesh_head(
        &self,
        species: BMSpecies,
        body_type: BMBodyType,
        generate_mesh: impl FnOnce(Segment, Vec3<f32>) -> BoneMeshes,
    ) -> BoneMeshes {
        let spec = match self.0.get(&(species, body_type)) {
            Some(spec) => spec,
            None => {
                error!(
                    "No head specification exists for the combination of {:?} and {:?}",
                    species, body_type
                );
                return load_mesh("not_found", Vec3::new(-5.0, -5.0, -2.5), generate_mesh);
            },
        };
        let center = graceful_load_segment(&spec.head.center.0);

        generate_mesh(center, Vec3::from(spec.head.offset))
    }

    pub fn mesh_torso(
        &self,
        species: BMSpecies,
        body_type: BMBodyType,
        generate_mesh: impl FnOnce(Segment, Vec3<f32>) -> BoneMeshes,
    ) -> BoneMeshes {
        let spec = match self.0.get(&(species, body_type)) {
            Some(spec) => spec,
            None => {
                error!(
                    "No torso specification exists for the combination of {:?} and {:?}",
                    species, body_type
                );
                return load_mesh("not_found", Vec3::new(-5.0, -5.0, -2.5), generate_mesh);
            },
        };
        let center = graceful_load_segment(&spec.torso.center.0);

        generate_mesh(center, Vec3::from(spec.torso.offset))
    }

    pub fn mesh_tail(
        &self,
        species: BMSpecies,
        body_type: BMBodyType,
        generate_mesh: impl FnOnce(Segment, Vec3<f32>) -> BoneMeshes,
    ) -> BoneMeshes {
        let spec = match self.0.get(&(species, body_type)) {
            Some(spec) => spec,
            None => {
                error!(
                    "No tail specification exists for the combination of {:?} and {:?}",
                    species, body_type
                );
                return load_mesh("not_found", Vec3::new(-5.0, -5.0, -2.5), generate_mesh);
            },
        };
        let center = graceful_load_segment(&spec.tail.center.0);

        generate_mesh(center, Vec3::from(spec.tail.offset))
    }
}
impl BirdMediumLateralSpec {
    pub fn load_watched(indicator: &mut ReloadIndicator) -> Arc<Self> {
        assets::load_watched::<Self>("voxygen.voxel.bird_medium_lateral_manifest", indicator)
            .unwrap()
    }

    pub fn mesh_wing_l(
        &self,
        species: BMSpecies,
        body_type: BMBodyType,
        generate_mesh: impl FnOnce(Segment, Vec3<f32>) -> BoneMeshes,
    ) -> BoneMeshes {
        let spec = match self.0.get(&(species, body_type)) {
            Some(spec) => spec,
            None => {
                error!(
                    "No wing specification exists for the combination of {:?} and {:?}",
                    species, body_type
                );
                return load_mesh("not_found", Vec3::new(-5.0, -5.0, -2.5), generate_mesh);
            },
        };
        let lateral = graceful_load_segment(&spec.wing_l.lateral.0);

        generate_mesh(lateral, Vec3::from(spec.wing_l.offset))
    }

    pub fn mesh_wing_r(
        &self,
        species: BMSpecies,
        body_type: BMBodyType,
        generate_mesh: impl FnOnce(Segment, Vec3<f32>) -> BoneMeshes,
    ) -> BoneMeshes {
        let spec = match self.0.get(&(species, body_type)) {
            Some(spec) => spec,
            None => {
                error!(
                    "No wing specification exists for the combination of {:?} and {:?}",
                    species, body_type
                );
                return load_mesh("not_found", Vec3::new(-5.0, -5.0, -2.5), generate_mesh);
            },
        };
        let lateral = graceful_load_segment(&spec.wing_r.lateral.0);

        generate_mesh(lateral, Vec3::from(spec.wing_r.offset))
    }

    pub fn mesh_foot_l(
        &self,
        species: BMSpecies,
        body_type: BMBodyType,
        generate_mesh: impl FnOnce(Segment, Vec3<f32>) -> BoneMeshes,
    ) -> BoneMeshes {
        let spec = match self.0.get(&(species, body_type)) {
            Some(spec) => spec,
            None => {
                error!(
                    "No foot specification exists for the combination of {:?} and {:?}",
                    species, body_type
                );
                return load_mesh("not_found", Vec3::new(-5.0, -5.0, -2.5), generate_mesh);
            },
        };
        let lateral = graceful_load_segment(&spec.foot_l.lateral.0);

        generate_mesh(lateral, Vec3::from(spec.foot_l.offset))
    }

    pub fn mesh_foot_r(
        &self,
        species: BMSpecies,
        body_type: BMBodyType,
        generate_mesh: impl FnOnce(Segment, Vec3<f32>) -> BoneMeshes,
    ) -> BoneMeshes {
        let spec = match self.0.get(&(species, body_type)) {
            Some(spec) => spec,
            None => {
                error!(
                    "No foot specification exists for the combination of {:?} and {:?}",
                    species, body_type
                );
                return load_mesh("not_found", Vec3::new(-5.0, -5.0, -2.5), generate_mesh);
            },
        };
        let lateral = graceful_load_segment(&spec.foot_r.lateral.0);

        generate_mesh(lateral, Vec3::from(spec.foot_r.offset))
    }
}
////
#[derive(Serialize, Deserialize)]
pub struct CritterCenterSpec(HashMap<(CSpecies, CBodyType), SidedCCenterVoxSpec>);

#[derive(Serialize, Deserialize)]
struct SidedCCenterVoxSpec {
    head: CritterCenterSubSpec,
    chest: CritterCenterSubSpec,
    feet_f: CritterCenterSubSpec,
    feet_b: CritterCenterSubSpec,
    tail: CritterCenterSubSpec,
}
#[derive(Serialize, Deserialize)]
struct CritterCenterSubSpec {
    offset: [f32; 3], // Should be relative to initial origin
    center: VoxSimple,
}

impl Asset for CritterCenterSpec {
    const ENDINGS: &'static [&'static str] = &["ron"];

    fn parse(buf_reader: BufReader<File>) -> Result<Self, assets::Error> {
        ron::de::from_reader(buf_reader).map_err(assets::Error::parse_error)
    }
}

impl CritterCenterSpec {
    pub fn load_watched(indicator: &mut ReloadIndicator) -> Arc<Self> {
        assets::load_watched::<Self>("voxygen.voxel.critter_center_manifest", indicator).unwrap()
    }

    pub fn mesh_head(
        &self,
        species: CSpecies,
        body_type: CBodyType,
        generate_mesh: impl FnOnce(Segment, Vec3<f32>) -> BoneMeshes,
    ) -> BoneMeshes {
        let spec = match self.0.get(&(species, body_type)) {
            Some(spec) => spec,
            None => {
                error!(
                    "No head specification exists for the combination of {:?} and {:?}",
                    species, body_type
                );
                return load_mesh("not_found", Vec3::new(-5.0, -5.0, -2.5), generate_mesh);
            },
        };
        let center = graceful_load_segment(&spec.head.center.0);

        generate_mesh(center, Vec3::from(spec.head.offset))
    }

    pub fn mesh_chest(
        &self,
        species: CSpecies,
        body_type: CBodyType,
        generate_mesh: impl FnOnce(Segment, Vec3<f32>) -> BoneMeshes,
    ) -> BoneMeshes {
        let spec = match self.0.get(&(species, body_type)) {
            Some(spec) => spec,
            None => {
                error!(
                    "No chest specification exists for the combination of {:?} and {:?}",
                    species, body_type
                );
                return load_mesh("not_found", Vec3::new(-5.0, -5.0, -2.5), generate_mesh);
            },
        };
        let center = graceful_load_segment(&spec.chest.center.0);

        generate_mesh(center, Vec3::from(spec.chest.offset))
    }

    pub fn mesh_feet_f(
        &self,
        species: CSpecies,
        body_type: CBodyType,
        generate_mesh: impl FnOnce(Segment, Vec3<f32>) -> BoneMeshes,
    ) -> BoneMeshes {
        let spec = match self.0.get(&(species, body_type)) {
            Some(spec) => spec,
            None => {
                error!(
                    "No feet specification exists for the combination of {:?} and {:?}",
                    species, body_type
                );
                return load_mesh("not_found", Vec3::new(-5.0, -5.0, -2.5), generate_mesh);
            },
        };
        let center = graceful_load_segment(&spec.feet_f.center.0);

        generate_mesh(center, Vec3::from(spec.feet_f.offset))
    }

    pub fn mesh_feet_b(
        &self,
        species: CSpecies,
        body_type: CBodyType,
        generate_mesh: impl FnOnce(Segment, Vec3<f32>) -> BoneMeshes,
    ) -> BoneMeshes {
        let spec = match self.0.get(&(species, body_type)) {
            Some(spec) => spec,
            None => {
                error!(
                    "No feet specification exists for the combination of {:?} and {:?}",
                    species, body_type
                );
                return load_mesh("not_found", Vec3::new(-5.0, -5.0, -2.5), generate_mesh);
            },
        };
        let center = graceful_load_segment(&spec.feet_b.center.0);

        generate_mesh(center, Vec3::from(spec.feet_b.offset))
    }

    pub fn mesh_tail(
        &self,
        species: CSpecies,
        body_type: CBodyType,
        generate_mesh: impl FnOnce(Segment, Vec3<f32>) -> BoneMeshes,
    ) -> BoneMeshes {
        let spec = match self.0.get(&(species, body_type)) {
            Some(spec) => spec,
            None => {
                error!(
                    "No tail specification exists for the combination of {:?} and {:?}",
                    species, body_type
                );
                return load_mesh("not_found", Vec3::new(-5.0, -5.0, -2.5), generate_mesh);
            },
        };
        let center = graceful_load_segment(&spec.tail.center.0);

        generate_mesh(center, Vec3::from(spec.tail.offset))
    }
}
////
pub fn mesh_fish_medium_head(
    head: fish_medium::Head,
    generate_mesh: impl FnOnce(Segment, Vec3<f32>) -> BoneMeshes,
) -> BoneMeshes {
    load_mesh(
        match head {
            fish_medium::Head::Default => "npc.marlin.head",
        },
        Vec3::new(-7.0, -6.0, -6.0),
        generate_mesh,
    )
}

pub fn mesh_fish_medium_torso(
    torso: fish_medium::Torso,
    generate_mesh: impl FnOnce(Segment, Vec3<f32>) -> BoneMeshes,
) -> BoneMeshes {
    load_mesh(
        match torso {
            fish_medium::Torso::Default => "npc.marlin.torso",
        },
        Vec3::new(-7.0, -6.0, -6.0),
        generate_mesh,
    )
}

pub fn mesh_fish_medium_rear(
    rear: fish_medium::Rear,
    generate_mesh: impl FnOnce(Segment, Vec3<f32>) -> BoneMeshes,
) -> BoneMeshes {
    load_mesh(
        match rear {
            fish_medium::Rear::Default => "npc.marlin.rear",
        },
        Vec3::new(-7.0, -6.0, -6.0),
        generate_mesh,
    )
}

pub fn mesh_fish_medium_tail(
    tail: fish_medium::Tail,
    generate_mesh: impl FnOnce(Segment, Vec3<f32>) -> BoneMeshes,
) -> BoneMeshes {
    load_mesh(
        match tail {
            fish_medium::Tail::Default => "npc.marlin.tail",
        },
        Vec3::new(-7.0, -6.0, -6.0),
        generate_mesh,
    )
}

pub fn mesh_fish_medium_fin_l(
    fin_l: fish_medium::FinL,
    generate_mesh: impl FnOnce(Segment, Vec3<f32>) -> BoneMeshes,
) -> BoneMeshes {
    load_mesh(
        match fin_l {
            fish_medium::FinL::Default => "npc.marlin.fin_l",
        },
        Vec3::new(-7.0, -6.0, -6.0),
        generate_mesh,
    )
}

pub fn mesh_fish_medium_fin_r(
    fin_r: fish_medium::FinR,
    generate_mesh: impl FnOnce(Segment, Vec3<f32>) -> BoneMeshes,
) -> BoneMeshes {
    load_mesh(
        match fin_r {
            fish_medium::FinR::Default => "npc.marlin.fin_r",
        },
        Vec3::new(-7.0, -6.0, -6.0),
        generate_mesh,
    )
}

////

#[derive(Serialize, Deserialize)]
pub struct DragonCenterSpec(HashMap<(DSpecies, DBodyType), SidedDCenterVoxSpec>);

#[derive(Serialize, Deserialize)]
struct SidedDCenterVoxSpec {
    upper: DragonCenterSubSpec,
    lower: DragonCenterSubSpec,
    jaw: DragonCenterSubSpec,
    chest_front: DragonCenterSubSpec,
    chest_rear: DragonCenterSubSpec,
    tail_front: DragonCenterSubSpec,
    tail_rear: DragonCenterSubSpec,
}
#[derive(Serialize, Deserialize)]
struct DragonCenterSubSpec {
    offset: [f32; 3], // Should be relative to initial origin
    center: VoxSimple,
}

#[derive(Serialize, Deserialize)]
pub struct DragonLateralSpec(HashMap<(DSpecies, DBodyType), SidedDLateralVoxSpec>);

#[derive(Serialize, Deserialize)]
struct SidedDLateralVoxSpec {
    wing_in_l: DragonLateralSubSpec,
    wing_in_r: DragonLateralSubSpec,
    wing_out_l: DragonLateralSubSpec,
    wing_out_r: DragonLateralSubSpec,
    foot_fl: DragonLateralSubSpec,
    foot_fr: DragonLateralSubSpec,
    foot_bl: DragonLateralSubSpec,
    foot_br: DragonLateralSubSpec,
}
#[derive(Serialize, Deserialize)]
struct DragonLateralSubSpec {
    offset: [f32; 3], // Should be relative to initial origin
    lateral: VoxSimple,
}

impl Asset for DragonCenterSpec {
    const ENDINGS: &'static [&'static str] = &["ron"];

    fn parse(buf_reader: BufReader<File>) -> Result<Self, assets::Error> {
        ron::de::from_reader(buf_reader).map_err(assets::Error::parse_error)
    }
}

impl Asset for DragonLateralSpec {
    const ENDINGS: &'static [&'static str] = &["ron"];

    fn parse(buf_reader: BufReader<File>) -> Result<Self, assets::Error> {
        ron::de::from_reader(buf_reader).map_err(assets::Error::parse_error)
    }
}

impl DragonCenterSpec {
    pub fn load_watched(indicator: &mut ReloadIndicator) -> Arc<Self> {
        assets::load_watched::<Self>("voxygen.voxel.dragon_center_manifest", indicator).unwrap()
    }

    pub fn mesh_head_upper(
        &self,
        species: DSpecies,
        body_type: DBodyType,
        generate_mesh: impl FnOnce(Segment, Vec3<f32>) -> BoneMeshes,
    ) -> BoneMeshes {
        let spec = match self.0.get(&(species, body_type)) {
            Some(spec) => spec,
            None => {
                error!(
                    "No upper head specification exists for the combination of {:?} and {:?}",
                    species, body_type
                );
                return load_mesh("not_found", Vec3::new(-5.0, -5.0, -2.5), generate_mesh);
            },
        };
        let central = graceful_load_segment(&spec.upper.center.0);

        generate_mesh(central, Vec3::from(spec.upper.offset))
    }

    pub fn mesh_head_lower(
        &self,
        species: DSpecies,
        body_type: DBodyType,
        generate_mesh: impl FnOnce(Segment, Vec3<f32>) -> BoneMeshes,
    ) -> BoneMeshes {
        let spec = match self.0.get(&(species, body_type)) {
            Some(spec) => spec,
            None => {
                error!(
                    "No lower head specification exists for the combination of {:?} and {:?}",
                    species, body_type
                );
                return load_mesh("not_found", Vec3::new(-5.0, -5.0, -2.5), generate_mesh);
            },
        };
        let central = graceful_load_segment(&spec.lower.center.0);

        generate_mesh(central, Vec3::from(spec.lower.offset))
    }

    pub fn mesh_jaw(
        &self,
        species: DSpecies,
        body_type: DBodyType,
        generate_mesh: impl FnOnce(Segment, Vec3<f32>) -> BoneMeshes,
    ) -> BoneMeshes {
        let spec = match self.0.get(&(species, body_type)) {
            Some(spec) => spec,
            None => {
                error!(
                    "No jaw specification exists for the combination of {:?} and {:?}",
                    species, body_type
                );
                return load_mesh("not_found", Vec3::new(-5.0, -5.0, -2.5), generate_mesh);
            },
        };
        let central = graceful_load_segment(&spec.jaw.center.0);

        generate_mesh(central, Vec3::from(spec.jaw.offset))
    }

    pub fn mesh_chest_front(
        &self,
        species: DSpecies,
        body_type: DBodyType,
        generate_mesh: impl FnOnce(Segment, Vec3<f32>) -> BoneMeshes,
    ) -> BoneMeshes {
        let spec = match self.0.get(&(species, body_type)) {
            Some(spec) => spec,
            None => {
                error!(
                    "No chest front specification exists for the combination of {:?} and {:?}",
                    species, body_type
                );
                return load_mesh("not_found", Vec3::new(-5.0, -5.0, -2.5), generate_mesh);
            },
        };
        let center = graceful_load_segment(&spec.chest_front.center.0);

        generate_mesh(center, Vec3::from(spec.chest_front.offset))
    }

    pub fn mesh_chest_rear(
        &self,
        species: DSpecies,
        body_type: DBodyType,
        generate_mesh: impl FnOnce(Segment, Vec3<f32>) -> BoneMeshes,
    ) -> BoneMeshes {
        let spec = match self.0.get(&(species, body_type)) {
            Some(spec) => spec,
            None => {
                error!(
                    "No chest rear specification exists for the combination of {:?} and {:?}",
                    species, body_type
                );
                return load_mesh("not_found", Vec3::new(-5.0, -5.0, -2.5), generate_mesh);
            },
        };
        let center = graceful_load_segment(&spec.chest_rear.center.0);

        generate_mesh(center, Vec3::from(spec.chest_rear.offset))
    }

    pub fn mesh_tail_front(
        &self,
        species: DSpecies,
        body_type: DBodyType,
        generate_mesh: impl FnOnce(Segment, Vec3<f32>) -> BoneMeshes,
    ) -> BoneMeshes {
        let spec = match self.0.get(&(species, body_type)) {
            Some(spec) => spec,
            None => {
                error!(
                    "No tail front specification exists for the combination of {:?} and {:?}",
                    species, body_type
                );
                return load_mesh("not_found", Vec3::new(-5.0, -5.0, -2.5), generate_mesh);
            },
        };
        let center = graceful_load_segment(&spec.tail_front.center.0);

        generate_mesh(center, Vec3::from(spec.tail_front.offset))
    }

    pub fn mesh_tail_rear(
        &self,
        species: DSpecies,
        body_type: DBodyType,
        generate_mesh: impl FnOnce(Segment, Vec3<f32>) -> BoneMeshes,
    ) -> BoneMeshes {
        let spec = match self.0.get(&(species, body_type)) {
            Some(spec) => spec,
            None => {
                error!(
                    "No tail rear specification exists for the combination of {:?} and {:?}",
                    species, body_type
                );
                return load_mesh("not_found", Vec3::new(-5.0, -5.0, -2.5), generate_mesh);
            },
        };
        let center = graceful_load_segment(&spec.tail_rear.center.0);

        generate_mesh(center, Vec3::from(spec.tail_rear.offset))
    }
}
impl DragonLateralSpec {
    pub fn load_watched(indicator: &mut ReloadIndicator) -> Arc<Self> {
        assets::load_watched::<Self>("voxygen.voxel.dragon_lateral_manifest", indicator).unwrap()
    }

    pub fn mesh_wing_in_l(
        &self,
        species: DSpecies,
        body_type: DBodyType,
        generate_mesh: impl FnOnce(Segment, Vec3<f32>) -> BoneMeshes,
    ) -> BoneMeshes {
        let spec = match self.0.get(&(species, body_type)) {
            Some(spec) => spec,
            None => {
                error!(
                    "No wing specification exists for the combination of {:?} and {:?}",
                    species, body_type
                );
                return load_mesh("not_found", Vec3::new(-5.0, -5.0, -2.5), generate_mesh);
            },
        };
        let lateral = graceful_load_segment(&spec.wing_in_l.lateral.0);

        generate_mesh(lateral, Vec3::from(spec.wing_in_l.offset))
    }

    pub fn mesh_wing_in_r(
        &self,
        species: DSpecies,
        body_type: DBodyType,
        generate_mesh: impl FnOnce(Segment, Vec3<f32>) -> BoneMeshes,
    ) -> BoneMeshes {
        let spec = match self.0.get(&(species, body_type)) {
            Some(spec) => spec,
            None => {
                error!(
                    "No wing specification exists for the combination of {:?} and {:?}",
                    species, body_type
                );
                return load_mesh("not_found", Vec3::new(-5.0, -5.0, -2.5), generate_mesh);
            },
        };
        let lateral = graceful_load_segment(&spec.wing_in_r.lateral.0);

        generate_mesh(lateral, Vec3::from(spec.wing_in_r.offset))
    }

    pub fn mesh_wing_out_l(
        &self,
        species: DSpecies,
        body_type: DBodyType,
        generate_mesh: impl FnOnce(Segment, Vec3<f32>) -> BoneMeshes,
    ) -> BoneMeshes {
        let spec = match self.0.get(&(species, body_type)) {
            Some(spec) => spec,
            None => {
                error!(
                    "No wing specification exists for the combination of {:?} and {:?}",
                    species, body_type
                );
                return load_mesh("not_found", Vec3::new(-5.0, -5.0, -2.5), generate_mesh);
            },
        };
        let lateral = graceful_load_segment(&spec.wing_out_l.lateral.0);

        generate_mesh(lateral, Vec3::from(spec.wing_out_l.offset))
    }

    pub fn mesh_wing_out_r(
        &self,
        species: DSpecies,
        body_type: DBodyType,
        generate_mesh: impl FnOnce(Segment, Vec3<f32>) -> BoneMeshes,
    ) -> BoneMeshes {
        let spec = match self.0.get(&(species, body_type)) {
            Some(spec) => spec,
            None => {
                error!(
                    "No wing specification exists for the combination of {:?} and {:?}",
                    species, body_type
                );
                return load_mesh("not_found", Vec3::new(-5.0, -5.0, -2.5), generate_mesh);
            },
        };
        let lateral = graceful_load_segment(&spec.wing_out_r.lateral.0);

        generate_mesh(lateral, Vec3::from(spec.wing_out_r.offset))
    }

    pub fn mesh_foot_fl(
        &self,
        species: DSpecies,
        body_type: DBodyType,
        generate_mesh: impl FnOnce(Segment, Vec3<f32>) -> BoneMeshes,
    ) -> BoneMeshes {
        let spec = match self.0.get(&(species, body_type)) {
            Some(spec) => spec,
            None => {
                error!(
                    "No foot specification exists for the combination of {:?} and {:?}",
                    species, body_type
                );
                return load_mesh("not_found", Vec3::new(-5.0, -5.0, -2.5), generate_mesh);
            },
        };
        let lateral = graceful_load_segment(&spec.foot_fl.lateral.0);

        generate_mesh(lateral, Vec3::from(spec.foot_fl.offset))
    }

    pub fn mesh_foot_fr(
        &self,
        species: DSpecies,
        body_type: DBodyType,
        generate_mesh: impl FnOnce(Segment, Vec3<f32>) -> BoneMeshes,
    ) -> BoneMeshes {
        let spec = match self.0.get(&(species, body_type)) {
            Some(spec) => spec,
            None => {
                error!(
                    "No foot specification exists for the combination of {:?} and {:?}",
                    species, body_type
                );
                return load_mesh("not_found", Vec3::new(-5.0, -5.0, -2.5), generate_mesh);
            },
        };
        let lateral = graceful_load_segment(&spec.foot_fr.lateral.0);

        generate_mesh(lateral, Vec3::from(spec.foot_fr.offset))
    }

    pub fn mesh_foot_bl(
        &self,
        species: DSpecies,
        body_type: DBodyType,
        generate_mesh: impl FnOnce(Segment, Vec3<f32>) -> BoneMeshes,
    ) -> BoneMeshes {
        let spec = match self.0.get(&(species, body_type)) {
            Some(spec) => spec,
            None => {
                error!(
                    "No foot specification exists for the combination of {:?} and {:?}",
                    species, body_type
                );
                return load_mesh("not_found", Vec3::new(-5.0, -5.0, -2.5), generate_mesh);
            },
        };
        let lateral = graceful_load_segment(&spec.foot_bl.lateral.0);

        generate_mesh(lateral, Vec3::from(spec.foot_bl.offset))
    }

    pub fn mesh_foot_br(
        &self,
        species: DSpecies,
        body_type: DBodyType,
        generate_mesh: impl FnOnce(Segment, Vec3<f32>) -> BoneMeshes,
    ) -> BoneMeshes {
        let spec = match self.0.get(&(species, body_type)) {
            Some(spec) => spec,
            None => {
                error!(
                    "No foot specification exists for the combination of {:?} and {:?}",
                    species, body_type
                );
                return load_mesh("not_found", Vec3::new(-5.0, -5.0, -2.5), generate_mesh);
            },
        };
        let lateral = graceful_load_segment(&spec.foot_br.lateral.0);

        generate_mesh(lateral, Vec3::from(spec.foot_br.offset))
    }
}

////
pub fn mesh_bird_small_head(
    head: bird_small::Head,
    generate_mesh: impl FnOnce(Segment, Vec3<f32>) -> BoneMeshes,
) -> BoneMeshes {
    load_mesh(
        match head {
            bird_small::Head::Default => "npc.crow.head",
        },
        Vec3::new(-7.0, -6.0, -6.0),
        generate_mesh,
    )
}

pub fn mesh_bird_small_torso(
    torso: bird_small::Torso,
    generate_mesh: impl FnOnce(Segment, Vec3<f32>) -> BoneMeshes,
) -> BoneMeshes {
    load_mesh(
        match torso {
            bird_small::Torso::Default => "npc.crow.torso",
        },
        Vec3::new(-7.0, -6.0, -6.0),
        generate_mesh,
    )
}

pub fn mesh_bird_small_wing_l(
    wing_l: bird_small::WingL,
    generate_mesh: impl FnOnce(Segment, Vec3<f32>) -> BoneMeshes,
) -> BoneMeshes {
    load_mesh(
        match wing_l {
            bird_small::WingL::Default => "npc.crow.wing_l",
        },
        Vec3::new(-7.0, -6.0, -6.0),
        generate_mesh,
    )
}

pub fn mesh_bird_small_wing_r(
    wing_r: bird_small::WingR,
    generate_mesh: impl FnOnce(Segment, Vec3<f32>) -> BoneMeshes,
) -> BoneMeshes {
    load_mesh(
        match wing_r {
            bird_small::WingR::Default => "npc.crow.wing_r",
        },
        Vec3::new(-7.0, -6.0, -6.0),
        generate_mesh,
    )
}
////
pub fn mesh_fish_small_torso(
    torso: fish_small::Torso,
    generate_mesh: impl FnOnce(Segment, Vec3<f32>) -> BoneMeshes,
) -> BoneMeshes {
    load_mesh(
        match torso {
            fish_small::Torso::Default => "npc.cardinalfish.torso",
        },
        Vec3::new(-7.0, -6.0, -6.0),
        generate_mesh,
    )
}

pub fn mesh_fish_small_tail(
    tail: fish_small::Tail,
    generate_mesh: impl FnOnce(Segment, Vec3<f32>) -> BoneMeshes,
) -> BoneMeshes {
    load_mesh(
        match tail {
            fish_small::Tail::Default => "npc.cardinalfish.tail",
        },
        Vec3::new(-7.0, -6.0, -6.0),
        generate_mesh,
    )
}
////
#[derive(Serialize, Deserialize)]
pub struct BipedLargeCenterSpec(HashMap<(BLSpecies, BLBodyType), SidedBLCenterVoxSpec>);

#[derive(Serialize, Deserialize)]
struct SidedBLCenterVoxSpec {
    head: BipedLargeCenterSubSpec,
    torso_upper: BipedLargeCenterSubSpec,
    torso_lower: BipedLargeCenterSubSpec,
}
#[derive(Serialize, Deserialize)]
struct BipedLargeCenterSubSpec {
    offset: [f32; 3], // Should be relative to initial origin
    center: VoxSimple,
}

#[derive(Serialize, Deserialize)]
pub struct BipedLargeLateralSpec(HashMap<(BLSpecies, BLBodyType), SidedBLLateralVoxSpec>);

#[derive(Serialize, Deserialize)]
struct SidedBLLateralVoxSpec {
    shoulder_l: BipedLargeLateralSubSpec,
    shoulder_r: BipedLargeLateralSubSpec,
    hand_l: BipedLargeLateralSubSpec,
    hand_r: BipedLargeLateralSubSpec,
    leg_l: BipedLargeLateralSubSpec,
    leg_r: BipedLargeLateralSubSpec,
    foot_l: BipedLargeLateralSubSpec,
    foot_r: BipedLargeLateralSubSpec,
}
#[derive(Serialize, Deserialize)]
struct BipedLargeLateralSubSpec {
    offset: [f32; 3], // Should be relative to initial origin
    lateral: VoxSimple,
}

impl Asset for BipedLargeCenterSpec {
    const ENDINGS: &'static [&'static str] = &["ron"];

    fn parse(buf_reader: BufReader<File>) -> Result<Self, assets::Error> {
        ron::de::from_reader(buf_reader).map_err(assets::Error::parse_error)
    }
}

impl Asset for BipedLargeLateralSpec {
    const ENDINGS: &'static [&'static str] = &["ron"];

    fn parse(buf_reader: BufReader<File>) -> Result<Self, assets::Error> {
        ron::de::from_reader(buf_reader).map_err(assets::Error::parse_error)
    }
}

impl BipedLargeCenterSpec {
    pub fn load_watched(indicator: &mut ReloadIndicator) -> Arc<Self> {
        assets::load_watched::<Self>("voxygen.voxel.biped_large_center_manifest", indicator)
            .unwrap()
    }

    pub fn mesh_head(
        &self,
        species: BLSpecies,
        body_type: BLBodyType,
        generate_mesh: impl FnOnce(Segment, Vec3<f32>) -> BoneMeshes,
    ) -> BoneMeshes {
        let spec = match self.0.get(&(species, body_type)) {
            Some(spec) => spec,
            None => {
                error!(
                    "No head specification exists for the combination of {:?} and {:?}",
                    species, body_type
                );
                return load_mesh("not_found", Vec3::new(-5.0, -5.0, -2.5), generate_mesh);
            },
        };
        let center = graceful_load_segment(&spec.head.center.0);

        generate_mesh(center, Vec3::from(spec.head.offset))
    }

    pub fn mesh_torso_upper(
        &self,
        species: BLSpecies,
        body_type: BLBodyType,
        generate_mesh: impl FnOnce(Segment, Vec3<f32>) -> BoneMeshes,
    ) -> BoneMeshes {
        let spec = match self.0.get(&(species, body_type)) {
            Some(spec) => spec,
            None => {
                error!(
                    "No torso upper specification exists for the combination of {:?} and {:?}",
                    species, body_type
                );
                return load_mesh("not_found", Vec3::new(-5.0, -5.0, -2.5), generate_mesh);
            },
        };
        let center = graceful_load_segment(&spec.torso_upper.center.0);

        generate_mesh(center, Vec3::from(spec.torso_upper.offset))
    }

    pub fn mesh_torso_lower(
        &self,
        species: BLSpecies,
        body_type: BLBodyType,
        generate_mesh: impl FnOnce(Segment, Vec3<f32>) -> BoneMeshes,
    ) -> BoneMeshes {
        let spec = match self.0.get(&(species, body_type)) {
            Some(spec) => spec,
            None => {
                error!(
                    "No torso lower specification exists for the combination of {:?} and {:?}",
                    species, body_type
                );
                return load_mesh("not_found", Vec3::new(-5.0, -5.0, -2.5), generate_mesh);
            },
        };
        let center = graceful_load_segment(&spec.torso_lower.center.0);

        generate_mesh(center, Vec3::from(spec.torso_lower.offset))
    }
}
impl BipedLargeLateralSpec {
    pub fn load_watched(indicator: &mut ReloadIndicator) -> Arc<Self> {
        assets::load_watched::<Self>("voxygen.voxel.biped_large_lateral_manifest", indicator)
            .unwrap()
    }

    pub fn mesh_shoulder_l(
        &self,
        species: BLSpecies,
        body_type: BLBodyType,
        generate_mesh: impl FnOnce(Segment, Vec3<f32>) -> BoneMeshes,
    ) -> BoneMeshes {
        let spec = match self.0.get(&(species, body_type)) {
            Some(spec) => spec,
            None => {
                error!(
                    "No shoulder specification exists for the combination of {:?} and {:?}",
                    species, body_type
                );
                return load_mesh("not_found", Vec3::new(-5.0, -5.0, -2.5), generate_mesh);
            },
        };
        let lateral = graceful_load_segment(&spec.shoulder_l.lateral.0);

        generate_mesh(lateral, Vec3::from(spec.shoulder_l.offset))
    }

    pub fn mesh_shoulder_r(
        &self,
        species: BLSpecies,
        body_type: BLBodyType,
        generate_mesh: impl FnOnce(Segment, Vec3<f32>) -> BoneMeshes,
    ) -> BoneMeshes {
        let spec = match self.0.get(&(species, body_type)) {
            Some(spec) => spec,
            None => {
                error!(
                    "No shoulder specification exists for the combination of {:?} and {:?}",
                    species, body_type
                );
                return load_mesh("not_found", Vec3::new(-5.0, -5.0, -2.5), generate_mesh);
            },
        };
        let lateral = graceful_load_segment(&spec.shoulder_r.lateral.0);

        generate_mesh(lateral, Vec3::from(spec.shoulder_r.offset))
    }

    pub fn mesh_hand_l(
        &self,
        species: BLSpecies,
        body_type: BLBodyType,
        generate_mesh: impl FnOnce(Segment, Vec3<f32>) -> BoneMeshes,
    ) -> BoneMeshes {
        let spec = match self.0.get(&(species, body_type)) {
            Some(spec) => spec,
            None => {
                error!(
                    "No hand specification exists for the combination of {:?} and {:?}",
                    species, body_type
                );
                return load_mesh("not_found", Vec3::new(-5.0, -5.0, -2.5), generate_mesh);
            },
        };
        let lateral = graceful_load_segment(&spec.hand_l.lateral.0);

        generate_mesh(lateral, Vec3::from(spec.hand_l.offset))
    }

    pub fn mesh_hand_r(
        &self,
        species: BLSpecies,
        body_type: BLBodyType,
        generate_mesh: impl FnOnce(Segment, Vec3<f32>) -> BoneMeshes,
    ) -> BoneMeshes {
        let spec = match self.0.get(&(species, body_type)) {
            Some(spec) => spec,
            None => {
                error!(
                    "No hand specification exists for the combination of {:?} and {:?}",
                    species, body_type
                );
                return load_mesh("not_found", Vec3::new(-5.0, -5.0, -2.5), generate_mesh);
            },
        };
        let lateral = graceful_load_segment(&spec.hand_r.lateral.0);

        generate_mesh(lateral, Vec3::from(spec.hand_r.offset))
    }

    pub fn mesh_leg_l(
        &self,
        species: BLSpecies,
        body_type: BLBodyType,
        generate_mesh: impl FnOnce(Segment, Vec3<f32>) -> BoneMeshes,
    ) -> BoneMeshes {
        let spec = match self.0.get(&(species, body_type)) {
            Some(spec) => spec,
            None => {
                error!(
                    "No leg specification exists for the combination of {:?} and {:?}",
                    species, body_type
                );
                return load_mesh("not_found", Vec3::new(-5.0, -5.0, -2.5), generate_mesh);
            },
        };
        let lateral = graceful_load_segment(&spec.leg_l.lateral.0);

        generate_mesh(lateral, Vec3::from(spec.leg_l.offset))
    }

    pub fn mesh_leg_r(
        &self,
        species: BLSpecies,
        body_type: BLBodyType,
        generate_mesh: impl FnOnce(Segment, Vec3<f32>) -> BoneMeshes,
    ) -> BoneMeshes {
        let spec = match self.0.get(&(species, body_type)) {
            Some(spec) => spec,
            None => {
                error!(
                    "No leg specification exists for the combination of {:?} and {:?}",
                    species, body_type
                );
                return load_mesh("not_found", Vec3::new(-5.0, -5.0, -2.5), generate_mesh);
            },
        };
        let lateral = graceful_load_segment(&spec.leg_r.lateral.0);

        generate_mesh(lateral, Vec3::from(spec.leg_r.offset))
    }

    pub fn mesh_foot_l(
        &self,
        species: BLSpecies,
        body_type: BLBodyType,
        generate_mesh: impl FnOnce(Segment, Vec3<f32>) -> BoneMeshes,
    ) -> BoneMeshes {
        let spec = match self.0.get(&(species, body_type)) {
            Some(spec) => spec,
            None => {
                error!(
                    "No foot specification exists for the combination of {:?} and {:?}",
                    species, body_type
                );
                return load_mesh("not_found", Vec3::new(-5.0, -5.0, -2.5), generate_mesh);
            },
        };
        let lateral = graceful_load_segment(&spec.foot_l.lateral.0);

        generate_mesh(lateral, Vec3::from(spec.foot_l.offset))
    }

    pub fn mesh_foot_r(
        &self,
        species: BLSpecies,
        body_type: BLBodyType,
        generate_mesh: impl FnOnce(Segment, Vec3<f32>) -> BoneMeshes,
    ) -> BoneMeshes {
        let spec = match self.0.get(&(species, body_type)) {
            Some(spec) => spec,
            None => {
                error!(
                    "No foot specification exists for the combination of {:?} and {:?}",
                    species, body_type
                );
                return load_mesh("not_found", Vec3::new(-5.0, -5.0, -2.5), generate_mesh);
            },
        };
        let lateral = graceful_load_segment(&spec.foot_r.lateral.0);

        generate_mesh(lateral, Vec3::from(spec.foot_r.offset))
    }
}
////
#[derive(Serialize, Deserialize)]
pub struct GolemCenterSpec(HashMap<(GSpecies, GBodyType), SidedGCenterVoxSpec>);

#[derive(Serialize, Deserialize)]
struct SidedGCenterVoxSpec {
    head: GolemCenterSubSpec,
    torso_upper: GolemCenterSubSpec,
}
#[derive(Serialize, Deserialize)]
struct GolemCenterSubSpec {
    offset: [f32; 3], // Should be relative to initial origin
    center: VoxSimple,
}

#[derive(Serialize, Deserialize)]
pub struct GolemLateralSpec(HashMap<(GSpecies, GBodyType), SidedGLateralVoxSpec>);

#[derive(Serialize, Deserialize)]
struct SidedGLateralVoxSpec {
    shoulder_l: GolemLateralSubSpec,
    shoulder_r: GolemLateralSubSpec,
    hand_l: GolemLateralSubSpec,
    hand_r: GolemLateralSubSpec,
    leg_l: GolemLateralSubSpec,
    leg_r: GolemLateralSubSpec,
    foot_l: GolemLateralSubSpec,
    foot_r: GolemLateralSubSpec,
}
#[derive(Serialize, Deserialize)]
struct GolemLateralSubSpec {
    offset: [f32; 3], // Should be relative to initial origin
    lateral: VoxSimple,
}

impl Asset for GolemCenterSpec {
    const ENDINGS: &'static [&'static str] = &["ron"];

    fn parse(buf_reader: BufReader<File>) -> Result<Self, assets::Error> {
        ron::de::from_reader(buf_reader).map_err(assets::Error::parse_error)
    }
}

impl Asset for GolemLateralSpec {
    const ENDINGS: &'static [&'static str] = &["ron"];

    fn parse(buf_reader: BufReader<File>) -> Result<Self, assets::Error> {
        ron::de::from_reader(buf_reader).map_err(assets::Error::parse_error)
    }
}

impl GolemCenterSpec {
    pub fn load_watched(indicator: &mut ReloadIndicator) -> Arc<Self> {
        assets::load_watched::<Self>("voxygen.voxel.golem_center_manifest", indicator).unwrap()
    }

    pub fn mesh_head(
        &self,
        species: GSpecies,
        body_type: GBodyType,
        generate_mesh: impl FnOnce(Segment, Vec3<f32>) -> BoneMeshes,
    ) -> BoneMeshes {
        let spec = match self.0.get(&(species, body_type)) {
            Some(spec) => spec,
            None => {
                error!(
                    "No head specification exists for the combination of {:?} and {:?}",
                    species, body_type
                );
                return load_mesh("not_found", Vec3::new(-5.0, -5.0, -2.5), generate_mesh);
            },
        };
        let center = graceful_load_segment(&spec.head.center.0);

        generate_mesh(center, Vec3::from(spec.head.offset))
    }

    pub fn mesh_torso_upper(
        &self,
        species: GSpecies,
        body_type: GBodyType,
        generate_mesh: impl FnOnce(Segment, Vec3<f32>) -> BoneMeshes,
    ) -> BoneMeshes {
        let spec = match self.0.get(&(species, body_type)) {
            Some(spec) => spec,
            None => {
                error!(
                    "No torso upper specification exists for the combination of {:?} and {:?}",
                    species, body_type
                );
                return load_mesh("not_found", Vec3::new(-5.0, -5.0, -2.5), generate_mesh);
            },
        };
        let center = graceful_load_segment(&spec.torso_upper.center.0);

        generate_mesh(center, Vec3::from(spec.torso_upper.offset))
    }
}
impl GolemLateralSpec {
    pub fn load_watched(indicator: &mut ReloadIndicator) -> Arc<Self> {
        assets::load_watched::<Self>("voxygen.voxel.golem_lateral_manifest", indicator).unwrap()
    }

    pub fn mesh_shoulder_l(
        &self,
        species: GSpecies,
        body_type: GBodyType,
        generate_mesh: impl FnOnce(Segment, Vec3<f32>) -> BoneMeshes,
    ) -> BoneMeshes {
        let spec = match self.0.get(&(species, body_type)) {
            Some(spec) => spec,
            None => {
                error!(
                    "No shoulder specification exists for the combination of {:?} and {:?}",
                    species, body_type
                );
                return load_mesh("not_found", Vec3::new(-5.0, -5.0, -2.5), generate_mesh);
            },
        };
        let lateral = graceful_load_segment(&spec.shoulder_l.lateral.0);

        generate_mesh(lateral, Vec3::from(spec.shoulder_l.offset))
    }

    pub fn mesh_shoulder_r(
        &self,
        species: GSpecies,
        body_type: GBodyType,
        generate_mesh: impl FnOnce(Segment, Vec3<f32>) -> BoneMeshes,
    ) -> BoneMeshes {
        let spec = match self.0.get(&(species, body_type)) {
            Some(spec) => spec,
            None => {
                error!(
                    "No shoulder specification exists for the combination of {:?} and {:?}",
                    species, body_type
                );
                return load_mesh("not_found", Vec3::new(-5.0, -5.0, -2.5), generate_mesh);
            },
        };
        let lateral = graceful_load_segment(&spec.shoulder_r.lateral.0);

        generate_mesh(lateral, Vec3::from(spec.shoulder_r.offset))
    }

    pub fn mesh_hand_l(
        &self,
        species: GSpecies,
        body_type: GBodyType,
        generate_mesh: impl FnOnce(Segment, Vec3<f32>) -> BoneMeshes,
    ) -> BoneMeshes {
        let spec = match self.0.get(&(species, body_type)) {
            Some(spec) => spec,
            None => {
                error!(
                    "No hand specification exists for the combination of {:?} and {:?}",
                    species, body_type
                );
                return load_mesh("not_found", Vec3::new(-5.0, -5.0, -2.5), generate_mesh);
            },
        };
        let lateral = graceful_load_segment(&spec.hand_l.lateral.0);

        generate_mesh(lateral, Vec3::from(spec.hand_l.offset))
    }

    pub fn mesh_hand_r(
        &self,
        species: GSpecies,
        body_type: GBodyType,
        generate_mesh: impl FnOnce(Segment, Vec3<f32>) -> BoneMeshes,
    ) -> BoneMeshes {
        let spec = match self.0.get(&(species, body_type)) {
            Some(spec) => spec,
            None => {
                error!(
                    "No hand specification exists for the combination of {:?} and {:?}",
                    species, body_type
                );
                return load_mesh("not_found", Vec3::new(-5.0, -5.0, -2.5), generate_mesh);
            },
        };
        let lateral = graceful_load_segment(&spec.hand_r.lateral.0);

        generate_mesh(lateral, Vec3::from(spec.hand_r.offset))
    }

    pub fn mesh_leg_l(
        &self,
        species: GSpecies,
        body_type: GBodyType,
        generate_mesh: impl FnOnce(Segment, Vec3<f32>) -> BoneMeshes,
    ) -> BoneMeshes {
        let spec = match self.0.get(&(species, body_type)) {
            Some(spec) => spec,
            None => {
                error!(
                    "No leg specification exists for the combination of {:?} and {:?}",
                    species, body_type
                );
                return load_mesh("not_found", Vec3::new(-5.0, -5.0, -2.5), generate_mesh);
            },
        };
        let lateral = graceful_load_segment(&spec.leg_l.lateral.0);

        generate_mesh(lateral, Vec3::from(spec.leg_l.offset))
    }

    pub fn mesh_leg_r(
        &self,
        species: GSpecies,
        body_type: GBodyType,
        generate_mesh: impl FnOnce(Segment, Vec3<f32>) -> BoneMeshes,
    ) -> BoneMeshes {
        let spec = match self.0.get(&(species, body_type)) {
            Some(spec) => spec,
            None => {
                error!(
                    "No leg specification exists for the combination of {:?} and {:?}",
                    species, body_type
                );
                return load_mesh("not_found", Vec3::new(-5.0, -5.0, -2.5), generate_mesh);
            },
        };
        let lateral = graceful_load_segment(&spec.leg_r.lateral.0);

        generate_mesh(lateral, Vec3::from(spec.leg_r.offset))
    }

    pub fn mesh_foot_l(
        &self,
        species: GSpecies,
        body_type: GBodyType,
        generate_mesh: impl FnOnce(Segment, Vec3<f32>) -> BoneMeshes,
    ) -> BoneMeshes {
        let spec = match self.0.get(&(species, body_type)) {
            Some(spec) => spec,
            None => {
                error!(
                    "No foot specification exists for the combination of {:?} and {:?}",
                    species, body_type
                );
                return load_mesh("not_found", Vec3::new(-5.0, -5.0, -2.5), generate_mesh);
            },
        };
        let lateral = graceful_load_segment(&spec.foot_l.lateral.0);

        generate_mesh(lateral, Vec3::from(spec.foot_l.offset))
    }

    pub fn mesh_foot_r(
        &self,
        species: GSpecies,
        body_type: GBodyType,
        generate_mesh: impl FnOnce(Segment, Vec3<f32>) -> BoneMeshes,
    ) -> BoneMeshes {
        let spec = match self.0.get(&(species, body_type)) {
            Some(spec) => spec,
            None => {
                error!(
                    "No foot specification exists for the combination of {:?} and {:?}",
                    species, body_type
                );
                return load_mesh("not_found", Vec3::new(-5.0, -5.0, -2.5), generate_mesh);
            },
        };
        let lateral = graceful_load_segment(&spec.foot_r.lateral.0);

        generate_mesh(lateral, Vec3::from(spec.foot_r.offset))
    }
}

///

#[derive(Serialize, Deserialize)]
pub struct QuadrupedLowCentralSpec(HashMap<(QLSpecies, QLBodyType), SidedQLCentralVoxSpec>);

#[derive(Serialize, Deserialize)]
struct SidedQLCentralVoxSpec {
    upper: QuadrupedLowCentralSubSpec,
    lower: QuadrupedLowCentralSubSpec,
    jaw: QuadrupedLowCentralSubSpec,
    chest: QuadrupedLowCentralSubSpec,
    tail_front: QuadrupedLowCentralSubSpec,
    tail_rear: QuadrupedLowCentralSubSpec,
}
#[derive(Serialize, Deserialize)]
struct QuadrupedLowCentralSubSpec {
    offset: [f32; 3], // Should be relative to initial origin
    central: VoxSimple,
}

#[derive(Serialize, Deserialize)]
pub struct QuadrupedLowLateralSpec(HashMap<(QLSpecies, QLBodyType), SidedQLLateralVoxSpec>);
#[derive(Serialize, Deserialize)]
struct SidedQLLateralVoxSpec {
    front_left: QuadrupedLowLateralSubSpec,
    front_right: QuadrupedLowLateralSubSpec,
    back_left: QuadrupedLowLateralSubSpec,
    back_right: QuadrupedLowLateralSubSpec,
}
#[derive(Serialize, Deserialize)]
struct QuadrupedLowLateralSubSpec {
    offset: [f32; 3], // Should be relative to initial origin
    lateral: VoxSimple,
}

impl Asset for QuadrupedLowCentralSpec {
    const ENDINGS: &'static [&'static str] = &["ron"];

    fn parse(buf_reader: BufReader<File>) -> Result<Self, assets::Error> {
        ron::de::from_reader(buf_reader).map_err(assets::Error::parse_error)
    }
}

impl Asset for QuadrupedLowLateralSpec {
    const ENDINGS: &'static [&'static str] = &["ron"];

    fn parse(buf_reader: BufReader<File>) -> Result<Self, assets::Error> {
        ron::de::from_reader(buf_reader).map_err(assets::Error::parse_error)
    }
}

impl QuadrupedLowCentralSpec {
    pub fn load_watched(indicator: &mut ReloadIndicator) -> Arc<Self> {
        assets::load_watched::<Self>("voxygen.voxel.quadruped_low_central_manifest", indicator)
            .unwrap()
    }

    pub fn mesh_head_upper(
        &self,
        species: QLSpecies,
        body_type: QLBodyType,
        generate_mesh: impl FnOnce(&Segment, Vec3<f32>) -> Mesh<FigurePipeline>,
    ) -> Mesh<FigurePipeline> {
        let spec = match self.0.get(&(species, body_type)) {
            Some(spec) => spec,
            None => {
                error!(
                    "No upper head specification exists for the combination of {:?} and {:?}",
                    species, body_type
                );
                return load_mesh("not_found", Vec3::new(-5.0, -5.0, -2.5), generate_mesh);
            },
        };
        let central = graceful_load_segment(&spec.upper.central.0);

        generate_mesh(&central, Vec3::from(spec.upper.offset))
    }

    pub fn mesh_head_lower(
        &self,
        species: QLSpecies,
        body_type: QLBodyType,
        generate_mesh: impl FnOnce(&Segment, Vec3<f32>) -> Mesh<FigurePipeline>,
    ) -> Mesh<FigurePipeline> {
        let spec = match self.0.get(&(species, body_type)) {
            Some(spec) => spec,
            None => {
                error!(
                    "No lower head specification exists for the combination of {:?} and {:?}",
                    species, body_type
                );
                return load_mesh("not_found", Vec3::new(-5.0, -5.0, -2.5), generate_mesh);
            },
        };
        let central = graceful_load_segment(&spec.lower.central.0);

        generate_mesh(&central, Vec3::from(spec.lower.offset))
    }

    pub fn mesh_jaw(
        &self,
        species: QLSpecies,
        body_type: QLBodyType,
        generate_mesh: impl FnOnce(&Segment, Vec3<f32>) -> Mesh<FigurePipeline>,
    ) -> Mesh<FigurePipeline> {
        let spec = match self.0.get(&(species, body_type)) {
            Some(spec) => spec,
            None => {
                error!(
                    "No jaw specification exists for the combination of {:?} and {:?}",
                    species, body_type
                );
                return load_mesh("not_found", Vec3::new(-5.0, -5.0, -2.5), generate_mesh);
            },
        };
        let central = graceful_load_segment(&spec.jaw.central.0);

        generate_mesh(&central, Vec3::from(spec.jaw.offset))
    }

    pub fn mesh_chest(
        &self,
        species: QLSpecies,
        body_type: QLBodyType,
        generate_mesh: impl FnOnce(&Segment, Vec3<f32>) -> Mesh<FigurePipeline>,
    ) -> Mesh<FigurePipeline> {
        let spec = match self.0.get(&(species, body_type)) {
            Some(spec) => spec,
            None => {
                error!(
                    "No chest specification exists for the combination of {:?} and {:?}",
                    species, body_type
                );
                return load_mesh("not_found", Vec3::new(-5.0, -5.0, -2.5), generate_mesh);
            },
        };
        let central = graceful_load_segment(&spec.chest.central.0);

        generate_mesh(&central, Vec3::from(spec.chest.offset))
    }

    pub fn mesh_tail_rear(
        &self,
        species: QLSpecies,
        body_type: QLBodyType,
        generate_mesh: impl FnOnce(&Segment, Vec3<f32>) -> Mesh<FigurePipeline>,
    ) -> Mesh<FigurePipeline> {
        let spec = match self.0.get(&(species, body_type)) {
            Some(spec) => spec,
            None => {
                error!(
                    "No tail_rear specification exists for the combination of {:?} and {:?}",
                    species, body_type
                );
                return load_mesh("not_found", Vec3::new(-5.0, -5.0, -2.5), generate_mesh);
            },
        };
        let central = graceful_load_segment(&spec.tail_rear.central.0);

        generate_mesh(&central, Vec3::from(spec.tail_rear.offset))
    }

    pub fn mesh_tail_front(
        &self,
        species: QLSpecies,
        body_type: QLBodyType,
        generate_mesh: impl FnOnce(&Segment, Vec3<f32>) -> Mesh<FigurePipeline>,
    ) -> Mesh<FigurePipeline> {
        let spec = match self.0.get(&(species, body_type)) {
            Some(spec) => spec,
            None => {
                error!(
                    "No tail_front specification exists for the combination of {:?} and {:?}",
                    species, body_type
                );
                return load_mesh("not_found", Vec3::new(-5.0, -5.0, -2.5), generate_mesh);
            },
        };
        let central = graceful_load_segment(&spec.tail_front.central.0);

        generate_mesh(&central, Vec3::from(spec.tail_front.offset))
    }
}

impl QuadrupedLowLateralSpec {
    pub fn load_watched(indicator: &mut ReloadIndicator) -> Arc<Self> {
        assets::load_watched::<Self>("voxygen.voxel.quadruped_low_lateral_manifest", indicator)
            .unwrap()
    }

    pub fn mesh_foot_fl(
        &self,
        species: QLSpecies,
        body_type: QLBodyType,
        generate_mesh: impl FnOnce(&Segment, Vec3<f32>) -> Mesh<FigurePipeline>,
    ) -> Mesh<FigurePipeline> {
        let spec = match self.0.get(&(species, body_type)) {
            Some(spec) => spec,
            None => {
                error!(
                    "No foot specification exists for the combination of {:?} and {:?}",
                    species, body_type
                );
                return load_mesh("not_found", Vec3::new(-5.0, -5.0, -2.5), generate_mesh);
            },
        };
        let lateral = graceful_load_segment(&spec.front_left.lateral.0);

        generate_mesh(&lateral, Vec3::from(spec.front_left.offset))
    }

    pub fn mesh_foot_fr(
        &self,
        species: QLSpecies,
        body_type: QLBodyType,
        generate_mesh: impl FnOnce(&Segment, Vec3<f32>) -> Mesh<FigurePipeline>,
    ) -> Mesh<FigurePipeline> {
        let spec = match self.0.get(&(species, body_type)) {
            Some(spec) => spec,
            None => {
                error!(
                    "No foot specification exists for the combination of {:?} and {:?}",
                    species, body_type
                );
                return load_mesh("not_found", Vec3::new(-5.0, -5.0, -2.5), generate_mesh);
            },
        };
        let lateral = graceful_load_segment(&spec.front_right.lateral.0);

        generate_mesh(&lateral, Vec3::from(spec.front_right.offset))
    }

    pub fn mesh_foot_bl(
        &self,
        species: QLSpecies,
        body_type: QLBodyType,
        generate_mesh: impl FnOnce(&Segment, Vec3<f32>) -> Mesh<FigurePipeline>,
    ) -> Mesh<FigurePipeline> {
        let spec = match self.0.get(&(species, body_type)) {
            Some(spec) => spec,
            None => {
                error!(
                    "No foot specification exists for the combination of {:?} and {:?}",
                    species, body_type
                );
                return load_mesh("not_found", Vec3::new(-5.0, -5.0, -2.5), generate_mesh);
            },
        };
        let lateral = graceful_load_segment(&spec.back_left.lateral.0);

        generate_mesh(&lateral, Vec3::from(spec.back_left.offset))
    }

    pub fn mesh_foot_br(
        &self,
        species: QLSpecies,
        body_type: QLBodyType,
        generate_mesh: impl FnOnce(&Segment, Vec3<f32>) -> Mesh<FigurePipeline>,
    ) -> Mesh<FigurePipeline> {
        let spec = match self.0.get(&(species, body_type)) {
            Some(spec) => spec,
            None => {
                error!(
                    "No foot specification exists for the combination of {:?} and {:?}",
                    species, body_type
                );
                return load_mesh("not_found", Vec3::new(-5.0, -5.0, -2.5), generate_mesh);
            },
        };
        let lateral = graceful_load_segment(&spec.back_right.lateral.0);

        generate_mesh(&lateral, Vec3::from(spec.back_right.offset))
    }
}

///

pub fn mesh_object(
    obj: object::Body,
    generate_mesh: impl FnOnce(Segment, Vec3<f32>) -> BoneMeshes,
) -> BoneMeshes {
    use object::Body;

    let (name, offset) = match obj {
        Body::Arrow => (
            "weapon.projectile.simple-arrow",
            Vec3::new(-0.5, -6.0, -1.5),
        ),
        Body::Bomb => ("object.bomb", Vec3::new(-5.5, -5.5, 0.0)),
        Body::Scarecrow => ("object.scarecrow", Vec3::new(-9.5, -4.0, 0.0)),
        Body::Cauldron => ("object.cauldron", Vec3::new(-10.0, -10.0, 0.0)),
        Body::ChestVines => ("object.chest_vines", Vec3::new(-7.5, -6.0, 0.0)),
        Body::Chest => ("object.chest", Vec3::new(-7.5, -6.0, 0.0)),
        Body::ChestDark => ("object.chest_dark", Vec3::new(-7.5, -6.0, 0.0)),
        Body::ChestDemon => ("object.chest_demon", Vec3::new(-7.5, -6.0, 0.0)),
        Body::ChestGold => ("object.chest_gold", Vec3::new(-7.5, -6.0, 0.0)),
        Body::ChestLight => ("object.chest_light", Vec3::new(-7.5, -6.0, 0.0)),
        Body::ChestOpen => ("object.chest_open", Vec3::new(-7.5, -6.0, 0.0)),
        Body::ChestSkull => ("object.chest_skull", Vec3::new(-7.5, -6.0, 0.0)),
        Body::Pumpkin => ("object.pumpkin", Vec3::new(-5.5, -4.0, 0.0)),
        Body::Pumpkin2 => ("object.pumpkin_2", Vec3::new(-5.0, -4.0, 0.0)),
        Body::Pumpkin3 => ("object.pumpkin_3", Vec3::new(-5.0, -4.0, 0.0)),
        Body::Pumpkin4 => ("object.pumpkin_4", Vec3::new(-5.0, -4.0, 0.0)),
        Body::Pumpkin5 => ("object.pumpkin_5", Vec3::new(-4.0, -5.0, 0.0)),
        Body::Campfire => ("object.campfire", Vec3::new(-9.0, -10.0, 0.0)),
        Body::CampfireLit => ("object.campfire_lit", Vec3::new(-9.0, -10.0, 0.0)),
        Body::LanternGround => ("object.lantern_ground", Vec3::new(-3.5, -3.5, 0.0)),
        Body::LanternGroundOpen => ("object.lantern_ground_open", Vec3::new(-3.5, -3.5, 0.0)),
        Body::LanternStanding => ("object.lantern_standing", Vec3::new(-7.5, -3.5, 0.0)),
        Body::LanternStanding2 => ("object.lantern_standing_2", Vec3::new(-11.5, -3.5, 0.0)),
        Body::PotionRed => ("object.potion_red", Vec3::new(-2.0, -2.0, 0.0)),
        Body::PotionBlue => ("object.potion_blue", Vec3::new(-2.0, -2.0, 0.0)),
        Body::PotionGreen => ("object.potion_green", Vec3::new(-2.0, -2.0, 0.0)),
        Body::Crate => ("object.crate", Vec3::new(-7.0, -7.0, 0.0)),
        Body::Tent => ("object.tent", Vec3::new(-18.5, -19.5, 0.0)),
        Body::WindowSpooky => ("object.window_spooky", Vec3::new(-15.0, -1.5, -1.0)),
        Body::DoorSpooky => ("object.door_spooky", Vec3::new(-15.0, -4.5, 0.0)),
        Body::Table => ("object.table", Vec3::new(-12.0, -8.0, 0.0)),
        Body::Table2 => ("object.table_2", Vec3::new(-8.0, -8.0, 0.0)),
        Body::Table3 => ("object.table_3", Vec3::new(-10.0, -10.0, 0.0)),
        Body::Drawer => ("object.drawer", Vec3::new(-11.0, -7.5, 0.0)),
        Body::BedBlue => ("object.bed_human_blue", Vec3::new(-11.0, -15.0, 0.0)),
        Body::Anvil => ("object.anvil", Vec3::new(-3.0, -7.0, 0.0)),
        Body::Gravestone => ("object.gravestone", Vec3::new(-5.0, -2.0, 0.0)),
        Body::Gravestone2 => ("object.gravestone_2", Vec3::new(-8.5, -3.0, 0.0)),
        Body::Chair => ("object.chair", Vec3::new(-5.0, -4.5, 0.0)),
        Body::Chair2 => ("object.chair_2", Vec3::new(-5.0, -4.5, 0.0)),
        Body::Chair3 => ("object.chair_3", Vec3::new(-5.0, -4.5, 0.0)),
        Body::Bench => ("object.bench", Vec3::new(-8.8, -5.0, 0.0)),
        Body::Carpet => ("object.carpet", Vec3::new(-14.0, -14.0, -0.5)),
        Body::Bedroll => ("object.bedroll", Vec3::new(-11.0, -19.5, -0.5)),
        Body::CarpetHumanRound => ("object.carpet_human_round", Vec3::new(-14.0, -14.0, -0.5)),
        Body::CarpetHumanSquare => ("object.carpet_human_square", Vec3::new(-13.5, -14.0, -0.5)),
        Body::CarpetHumanSquare2 => (
            "object.carpet_human_square_2",
            Vec3::new(-13.5, -14.0, -0.5),
        ),
        Body::CarpetHumanSquircle => (
            "object.carpet_human_squircle",
            Vec3::new(-21.0, -21.0, -0.5),
        ),
        Body::Pouch => ("object.pouch", Vec3::new(-5.5, -4.5, 0.0)),
        Body::CraftingBench => ("object.crafting_bench", Vec3::new(-9.5, -7.0, 0.0)),
        Body::ArrowSnake => ("weapon.projectile.snake-arrow", Vec3::new(-1.5, -6.5, 0.0)),
        Body::BoltFire => ("weapon.projectile.fire-bolt-0", Vec3::new(-3.0, -5.5, -3.0)),
        Body::BoltFireBig => ("weapon.projectile.fire-bolt-1", Vec3::new(-6.0, -6.0, -6.0)),
        Body::TrainingDummy => ("object.training_dummy", Vec3::new(-7.0, -5.0, 0.0)),
    };
    load_mesh(name, offset, generate_mesh)
}<|MERGE_RESOLUTION|>--- conflicted
+++ resolved
@@ -1366,11 +1366,7 @@
         };
         let central = graceful_load_segment(&spec.torso_front.central.0);
 
-<<<<<<< HEAD
-        generate_mesh(central, Vec3::from(spec.torso_f.offset))
-=======
-        generate_mesh(&central, Vec3::from(spec.torso_front.offset))
->>>>>>> e8b4b29d
+        generate_mesh(central, Vec3::from(spec.torso_front.offset))
     }
 
     pub fn mesh_torso_back(
@@ -1391,11 +1387,7 @@
         };
         let central = graceful_load_segment(&spec.torso_back.central.0);
 
-<<<<<<< HEAD
-        generate_mesh(central, Vec3::from(spec.torso_b.offset))
-=======
-        generate_mesh(&central, Vec3::from(spec.torso_back.offset))
->>>>>>> e8b4b29d
+        generate_mesh(central, Vec3::from(spec.torso_back.offset))
     }
 
     pub fn mesh_tail(
@@ -1430,8 +1422,8 @@
         &self,
         species: QMSpecies,
         body_type: QMBodyType,
-        generate_mesh: impl FnOnce(&Segment, Vec3<f32>) -> Mesh<FigurePipeline>,
-    ) -> Mesh<FigurePipeline> {
+        generate_mesh: impl FnOnce(Segment, Vec3<f32>) -> BoneMeshes,
+    ) -> BoneMeshes {
         let spec = match self.0.get(&(species, body_type)) {
             Some(spec) => spec,
             None => {
@@ -1444,15 +1436,15 @@
         };
         let lateral = graceful_load_segment(&spec.leg_fl.lateral.0);
 
-        generate_mesh(&lateral, Vec3::from(spec.leg_fl.offset))
+        generate_mesh(lateral, Vec3::from(spec.leg_fl.offset))
     }
 
     pub fn mesh_leg_fr(
         &self,
         species: QMSpecies,
         body_type: QMBodyType,
-        generate_mesh: impl FnOnce(&Segment, Vec3<f32>) -> Mesh<FigurePipeline>,
-    ) -> Mesh<FigurePipeline> {
+        generate_mesh: impl FnOnce(Segment, Vec3<f32>) -> BoneMeshes,
+    ) -> BoneMeshes {
         let spec = match self.0.get(&(species, body_type)) {
             Some(spec) => spec,
             None => {
@@ -1465,15 +1457,15 @@
         };
         let lateral = graceful_load_segment(&spec.leg_fr.lateral.0);
 
-        generate_mesh(&lateral, Vec3::from(spec.leg_fr.offset))
+        generate_mesh(lateral, Vec3::from(spec.leg_fr.offset))
     }
 
     pub fn mesh_leg_bl(
         &self,
         species: QMSpecies,
         body_type: QMBodyType,
-        generate_mesh: impl FnOnce(&Segment, Vec3<f32>) -> Mesh<FigurePipeline>,
-    ) -> Mesh<FigurePipeline> {
+        generate_mesh: impl FnOnce(Segment, Vec3<f32>) -> BoneMeshes,
+    ) -> BoneMeshes {
         let spec = match self.0.get(&(species, body_type)) {
             Some(spec) => spec,
             None => {
@@ -1486,15 +1478,15 @@
         };
         let lateral = graceful_load_segment(&spec.leg_bl.lateral.0);
 
-        generate_mesh(&lateral, Vec3::from(spec.leg_bl.offset))
+        generate_mesh(lateral, Vec3::from(spec.leg_bl.offset))
     }
 
     pub fn mesh_leg_br(
         &self,
         species: QMSpecies,
         body_type: QMBodyType,
-        generate_mesh: impl FnOnce(&Segment, Vec3<f32>) -> Mesh<FigurePipeline>,
-    ) -> Mesh<FigurePipeline> {
+        generate_mesh: impl FnOnce(Segment, Vec3<f32>) -> BoneMeshes,
+    ) -> BoneMeshes {
         let spec = match self.0.get(&(species, body_type)) {
             Some(spec) => spec,
             None => {
@@ -1507,7 +1499,7 @@
         };
         let lateral = graceful_load_segment(&spec.leg_br.lateral.0);
 
-        generate_mesh(&lateral, Vec3::from(spec.leg_br.offset))
+        generate_mesh(lateral, Vec3::from(spec.leg_br.offset))
     }
 
     pub fn mesh_foot_fl(
@@ -1528,11 +1520,7 @@
         };
         let lateral = graceful_load_segment(&spec.foot_fl.lateral.0);
 
-<<<<<<< HEAD
-        generate_mesh(lateral, Vec3::from(spec.left_front.offset))
-=======
-        generate_mesh(&lateral, Vec3::from(spec.foot_fl.offset))
->>>>>>> e8b4b29d
+        generate_mesh(lateral, Vec3::from(spec.foot_fl.offset))
     }
 
     pub fn mesh_foot_fr(
@@ -1553,11 +1541,7 @@
         };
         let lateral = graceful_load_segment(&spec.foot_fr.lateral.0);
 
-<<<<<<< HEAD
-        generate_mesh(lateral, Vec3::from(spec.right_front.offset))
-=======
-        generate_mesh(&lateral, Vec3::from(spec.foot_fr.offset))
->>>>>>> e8b4b29d
+        generate_mesh(lateral, Vec3::from(spec.foot_fr.offset))
     }
 
     pub fn mesh_foot_bl(
@@ -1578,11 +1562,7 @@
         };
         let lateral = graceful_load_segment(&spec.foot_bl.lateral.0);
 
-<<<<<<< HEAD
-        generate_mesh(lateral, Vec3::from(spec.left_back.offset))
-=======
-        generate_mesh(&lateral, Vec3::from(spec.foot_bl.offset))
->>>>>>> e8b4b29d
+        generate_mesh(lateral, Vec3::from(spec.foot_bl.offset))
     }
 
     pub fn mesh_foot_br(
@@ -1603,11 +1583,7 @@
         };
         let lateral = graceful_load_segment(&spec.foot_br.lateral.0);
 
-<<<<<<< HEAD
-        generate_mesh(lateral, Vec3::from(spec.right_back.offset))
-=======
-        generate_mesh(&lateral, Vec3::from(spec.foot_br.offset))
->>>>>>> e8b4b29d
+        generate_mesh(lateral, Vec3::from(spec.foot_br.offset))
     }
 }
 
@@ -3122,8 +3098,8 @@
         &self,
         species: QLSpecies,
         body_type: QLBodyType,
-        generate_mesh: impl FnOnce(&Segment, Vec3<f32>) -> Mesh<FigurePipeline>,
-    ) -> Mesh<FigurePipeline> {
+        generate_mesh: impl FnOnce(Segment, Vec3<f32>) -> BoneMeshes,
+    ) -> BoneMeshes {
         let spec = match self.0.get(&(species, body_type)) {
             Some(spec) => spec,
             None => {
@@ -3136,15 +3112,15 @@
         };
         let central = graceful_load_segment(&spec.upper.central.0);
 
-        generate_mesh(&central, Vec3::from(spec.upper.offset))
+        generate_mesh(central, Vec3::from(spec.upper.offset))
     }
 
     pub fn mesh_head_lower(
         &self,
         species: QLSpecies,
         body_type: QLBodyType,
-        generate_mesh: impl FnOnce(&Segment, Vec3<f32>) -> Mesh<FigurePipeline>,
-    ) -> Mesh<FigurePipeline> {
+        generate_mesh: impl FnOnce(Segment, Vec3<f32>) -> BoneMeshes,
+    ) -> BoneMeshes {
         let spec = match self.0.get(&(species, body_type)) {
             Some(spec) => spec,
             None => {
@@ -3157,15 +3133,15 @@
         };
         let central = graceful_load_segment(&spec.lower.central.0);
 
-        generate_mesh(&central, Vec3::from(spec.lower.offset))
+        generate_mesh(central, Vec3::from(spec.lower.offset))
     }
 
     pub fn mesh_jaw(
         &self,
         species: QLSpecies,
         body_type: QLBodyType,
-        generate_mesh: impl FnOnce(&Segment, Vec3<f32>) -> Mesh<FigurePipeline>,
-    ) -> Mesh<FigurePipeline> {
+        generate_mesh: impl FnOnce(Segment, Vec3<f32>) -> BoneMeshes,
+    ) -> BoneMeshes {
         let spec = match self.0.get(&(species, body_type)) {
             Some(spec) => spec,
             None => {
@@ -3178,15 +3154,15 @@
         };
         let central = graceful_load_segment(&spec.jaw.central.0);
 
-        generate_mesh(&central, Vec3::from(spec.jaw.offset))
+        generate_mesh(central, Vec3::from(spec.jaw.offset))
     }
 
     pub fn mesh_chest(
         &self,
         species: QLSpecies,
         body_type: QLBodyType,
-        generate_mesh: impl FnOnce(&Segment, Vec3<f32>) -> Mesh<FigurePipeline>,
-    ) -> Mesh<FigurePipeline> {
+        generate_mesh: impl FnOnce(Segment, Vec3<f32>) -> BoneMeshes,
+    ) -> BoneMeshes {
         let spec = match self.0.get(&(species, body_type)) {
             Some(spec) => spec,
             None => {
@@ -3199,15 +3175,15 @@
         };
         let central = graceful_load_segment(&spec.chest.central.0);
 
-        generate_mesh(&central, Vec3::from(spec.chest.offset))
+        generate_mesh(central, Vec3::from(spec.chest.offset))
     }
 
     pub fn mesh_tail_rear(
         &self,
         species: QLSpecies,
         body_type: QLBodyType,
-        generate_mesh: impl FnOnce(&Segment, Vec3<f32>) -> Mesh<FigurePipeline>,
-    ) -> Mesh<FigurePipeline> {
+        generate_mesh: impl FnOnce(Segment, Vec3<f32>) -> BoneMeshes,
+    ) -> BoneMeshes {
         let spec = match self.0.get(&(species, body_type)) {
             Some(spec) => spec,
             None => {
@@ -3220,15 +3196,15 @@
         };
         let central = graceful_load_segment(&spec.tail_rear.central.0);
 
-        generate_mesh(&central, Vec3::from(spec.tail_rear.offset))
+        generate_mesh(central, Vec3::from(spec.tail_rear.offset))
     }
 
     pub fn mesh_tail_front(
         &self,
         species: QLSpecies,
         body_type: QLBodyType,
-        generate_mesh: impl FnOnce(&Segment, Vec3<f32>) -> Mesh<FigurePipeline>,
-    ) -> Mesh<FigurePipeline> {
+        generate_mesh: impl FnOnce(Segment, Vec3<f32>) -> BoneMeshes,
+    ) -> BoneMeshes {
         let spec = match self.0.get(&(species, body_type)) {
             Some(spec) => spec,
             None => {
@@ -3241,7 +3217,7 @@
         };
         let central = graceful_load_segment(&spec.tail_front.central.0);
 
-        generate_mesh(&central, Vec3::from(spec.tail_front.offset))
+        generate_mesh(central, Vec3::from(spec.tail_front.offset))
     }
 }
 
@@ -3255,8 +3231,8 @@
         &self,
         species: QLSpecies,
         body_type: QLBodyType,
-        generate_mesh: impl FnOnce(&Segment, Vec3<f32>) -> Mesh<FigurePipeline>,
-    ) -> Mesh<FigurePipeline> {
+        generate_mesh: impl FnOnce(Segment, Vec3<f32>) -> BoneMeshes,
+    ) -> BoneMeshes {
         let spec = match self.0.get(&(species, body_type)) {
             Some(spec) => spec,
             None => {
@@ -3269,15 +3245,15 @@
         };
         let lateral = graceful_load_segment(&spec.front_left.lateral.0);
 
-        generate_mesh(&lateral, Vec3::from(spec.front_left.offset))
+        generate_mesh(lateral, Vec3::from(spec.front_left.offset))
     }
 
     pub fn mesh_foot_fr(
         &self,
         species: QLSpecies,
         body_type: QLBodyType,
-        generate_mesh: impl FnOnce(&Segment, Vec3<f32>) -> Mesh<FigurePipeline>,
-    ) -> Mesh<FigurePipeline> {
+        generate_mesh: impl FnOnce(Segment, Vec3<f32>) -> BoneMeshes,
+    ) -> BoneMeshes {
         let spec = match self.0.get(&(species, body_type)) {
             Some(spec) => spec,
             None => {
@@ -3290,15 +3266,15 @@
         };
         let lateral = graceful_load_segment(&spec.front_right.lateral.0);
 
-        generate_mesh(&lateral, Vec3::from(spec.front_right.offset))
+        generate_mesh(lateral, Vec3::from(spec.front_right.offset))
     }
 
     pub fn mesh_foot_bl(
         &self,
         species: QLSpecies,
         body_type: QLBodyType,
-        generate_mesh: impl FnOnce(&Segment, Vec3<f32>) -> Mesh<FigurePipeline>,
-    ) -> Mesh<FigurePipeline> {
+        generate_mesh: impl FnOnce(Segment, Vec3<f32>) -> BoneMeshes,
+    ) -> BoneMeshes {
         let spec = match self.0.get(&(species, body_type)) {
             Some(spec) => spec,
             None => {
@@ -3311,15 +3287,15 @@
         };
         let lateral = graceful_load_segment(&spec.back_left.lateral.0);
 
-        generate_mesh(&lateral, Vec3::from(spec.back_left.offset))
+        generate_mesh(lateral, Vec3::from(spec.back_left.offset))
     }
 
     pub fn mesh_foot_br(
         &self,
         species: QLSpecies,
         body_type: QLBodyType,
-        generate_mesh: impl FnOnce(&Segment, Vec3<f32>) -> Mesh<FigurePipeline>,
-    ) -> Mesh<FigurePipeline> {
+        generate_mesh: impl FnOnce(Segment, Vec3<f32>) -> BoneMeshes,
+    ) -> BoneMeshes {
         let spec = match self.0.get(&(species, body_type)) {
             Some(spec) => spec,
             None => {
@@ -3332,7 +3308,7 @@
         };
         let lateral = graceful_load_segment(&spec.back_right.lateral.0);
 
-        generate_mesh(&lateral, Vec3::from(spec.back_right.offset))
+        generate_mesh(lateral, Vec3::from(spec.back_right.offset))
     }
 }
 
