use crate::{
    mesh::{greedy::GreedyMesh, Meshable},
    render::{
        create_pp_mesh, create_skybox_mesh, BoneMeshes, Consts, FigureModel, FigurePipeline,
        Globals, Light, Model, PostProcessLocals, PostProcessPipeline, Renderer, Shadow,
        ShadowLocals, SkyboxLocals, SkyboxPipeline,
    },
    scene::{
        camera::{self, Camera, CameraMode},
        figure::{load_mesh, FigureColLights, FigureModelCache, FigureState},
        LodData,
    },
    window::{Event, PressState},
};
use anim::{
    character::{CharacterSkeleton, IdleAnimation, SkeletonAttr},
    fixture::FixtureSkeleton,
    Animation, Skeleton,
};
use common::{
    comp::{humanoid, item::ItemKind, Body, Loadout},
    figure::Segment,
    terrain::BlockKind,
    vol::{BaseVol, ReadVol, Vox},
};
use tracing::error;
use vek::*;

#[derive(PartialEq, Eq, Copy, Clone)]
struct VoidVox;
impl Vox for VoidVox {
    fn empty() -> Self { VoidVox }

    fn is_empty(&self) -> bool { true }

    fn or(self, _other: Self) -> Self { VoidVox }
}
struct VoidVol;
impl BaseVol for VoidVol {
    type Error = ();
    type Vox = VoidVox;
}
impl ReadVol for VoidVol {
    fn get<'a>(&'a self, _pos: Vec3<i32>) -> Result<&'a Self::Vox, Self::Error> { Ok(&VoidVox) }
}

fn generate_mesh<'a>(
    greedy: &mut GreedyMesh<'a>,
    segment: Segment,
    offset: Vec3<f32>,
) -> BoneMeshes {
    let (opaque, _, /* shadow */ _, bounds) =
        Meshable::<FigurePipeline, &mut GreedyMesh>::generate_mesh(
            segment,
            (greedy, offset, Vec3::one()),
        );
    (opaque /* , shadow */, bounds)
}

struct Skybox {
    model: Model<SkyboxPipeline>,
    locals: Consts<SkyboxLocals>,
}

struct PostProcess {
    model: Model<PostProcessPipeline>,
    locals: Consts<PostProcessLocals>,
}

pub struct Scene {
    globals: Consts<Globals>,
    lights: Consts<Light>,
    shadows: Consts<Shadow>,
    shadow_mats: Consts<ShadowLocals>,
    camera: Camera,

    skybox: Skybox,
    postprocess: PostProcess,
    lod: LodData,
    map_bounds: Vec2<f32>,

    col_lights: FigureColLights,
    backdrop: Option<(FigureModel, FigureState<FixtureSkeleton>)>,
    figure_model_cache: FigureModelCache,
    figure_state: FigureState<CharacterSkeleton>,

    turning: bool,
    char_ori: f32,
}

pub struct SceneData {
    pub time: f64,
    pub delta_time: f32,
    pub tick: u64,
    pub body: Option<humanoid::Body>,
    pub gamma: f32,
    pub figure_lod_render_distance: f32,
    pub mouse_smoothing: bool,
}

impl Scene {
    pub fn new(renderer: &mut Renderer, backdrop: Option<&str>) -> Self {
        let start_angle = 90.0f32.to_radians();
        let resolution = renderer.get_resolution().map(|e| e as f32);

        let map_bounds = Vec2::new(-65536.0, 131071.0);
        let map_border = [0.0, 0.0, 0.0, 0.0];
        let map_image = image::DynamicImage::ImageRgba8(image::RgbaImage::from_pixel(
            1,
            1,
            image::Rgba([0, 0, 0, 0]),
        ));
        let horizon_image = image::DynamicImage::ImageRgba8(image::RgbaImage::from_pixel(
            1,
            1,
            image::Rgba([0, 1, 0, 1]),
        ));

        let mut camera = Camera::new(resolution.x / resolution.y, CameraMode::ThirdPerson);
        camera.set_focus_pos(Vec3::unit_z() * 1.5);
        camera.set_distance(3.4);
        camera.set_orientation(Vec3::new(start_angle, 0.0, 0.0));

        let mut col_lights = FigureColLights::new(renderer);

        Self {
            globals: renderer.create_consts(&[Globals::default()]).unwrap(),
            lights: renderer.create_consts(&[Light::default(); 32]).unwrap(),
            shadows: renderer.create_consts(&[Shadow::default(); 32]).unwrap(),
            shadow_mats: renderer.create_consts(&[ShadowLocals::default(); 6]).unwrap(),

            skybox: Skybox {
                model: renderer.create_model(&create_skybox_mesh()).unwrap(),
                locals: renderer.create_consts(&[SkyboxLocals::default()]).unwrap(),
            },
            postprocess: PostProcess {
                model: renderer.create_model(&create_pp_mesh()).unwrap(),
                locals: renderer
                    .create_consts(&[PostProcessLocals::default()])
                    .unwrap(),
            },
            lod: LodData::new(renderer, &map_image, &horizon_image, 1, map_border.into()),// Lod::new(renderer, client, settings),
            map_bounds,//: client.world_map.2,

            figure_model_cache: FigureModelCache::new(),
            figure_state: FigureState::new(renderer, CharacterSkeleton::new()),

            backdrop: backdrop.map(|specifier| {
                let mut state = FigureState::new(renderer, FixtureSkeleton::new());
                let mut greedy = FigureModel::make_greedy();
                let mesh = load_mesh(
                    specifier,
                    Vec3::new(-55.0, -49.5, -2.0),
                    |segment, offset| generate_mesh(&mut greedy, segment, offset),
                );
                let model = col_lights.create_figure(renderer, greedy, mesh).unwrap();
                state.update(
                    renderer,
                    Vec3::zero(),
                    Vec3::new(start_angle.sin(), -start_angle.cos(), 0.0),
                    1.0,
                    Rgba::broadcast(1.0),
                    15.0, // Want to get there immediately.
                    1.0,
                    &model,
                    0,
                    true,
                    false,
                    &camera,
                );
                (
                    model,
                    state,
                )
            }),
            col_lights,

            camera,

            turning: false,
            char_ori: /*0.0*/-start_angle,
        }
    }

    pub fn globals(&self) -> &Consts<Globals> { &self.globals }

    pub fn camera_mut(&mut self) -> &mut Camera { &mut self.camera }

    /// Handle an incoming user input event (e.g.: cursor moved, key pressed,
    /// window closed).
    ///
    /// If the event is handled, return true.
    pub fn handle_input_event(&mut self, event: Event) -> bool {
        match event {
            // When the window is resized, change the camera's aspect ratio
            Event::Resize(dims) => {
                self.camera.set_aspect_ratio(dims.x as f32 / dims.y as f32);
                true
            },
            Event::MouseButton(_, state) => {
                self.turning = state == PressState::Pressed;
                true
            },
            Event::CursorMove(delta) if self.turning => {
                self.char_ori += delta.x * 0.01;
                true
            },
            // All other events are unhandled
            _ => false,
        }
    }

    pub fn maintain(
        &mut self,
        renderer: &mut Renderer,
        scene_data: SceneData,
        loadout: Option<&Loadout>,
    ) {
<<<<<<< HEAD
        self.camera.update(
            scene_data.time,
            /* 1.0 / 60.0 */ scene_data.delta_time,
            scene_data.mouse_smoothing,
        );
=======
        self.camera
            .update(scene_data.time, 1.0 / 60.0, scene_data.mouse_smoothing);
>>>>>>> e8b4b29d

        self.camera.compute_dependents(&VoidVol);
        let camera::Dependents {
            view_mat,
            proj_mat,
            cam_pos,
        } = self.camera.dependents();
        const VD: f32 = 115.0; // View Distance
        // const MAP_BOUNDS: Vec2<f32> = Vec2::new(140.0, 2048.0);
        const TIME: f64 = 10.0 * 60.0 * 60.0; //43200.0; // 12 hours*3600 seconds
        const SHADOW_NEAR: f32 = 1.0;
        const SHADOW_FAR: f32 = 25.0;

        if let Err(e) = renderer.update_consts(&mut self.globals, &[Globals::new(
            view_mat,
            proj_mat,
            cam_pos,
            self.camera.get_focus_pos(),
            VD,
            self.lod.tgt_detail as f32,
            self.map_bounds, //MAP_BOUNDS,
            TIME,
            scene_data.time,
            renderer.get_resolution(),
            Vec2::new(SHADOW_NEAR, SHADOW_FAR),
            0,
            0,
            0,
            BlockKind::Air,
            None,
            scene_data.gamma,
            self.camera.get_mode(),
            250.0,
        )]) {
            error!(?e, "Renderer failed to update");
        }

        self.figure_model_cache
            .clean(&mut self.col_lights, scene_data.tick);

        let active_item_kind = loadout
            .and_then(|l| l.active_item.as_ref())
            .map(|i| &i.item.kind);

        let active_tool_kind = if let Some(ItemKind::Tool(tool)) = active_item_kind {
            Some(tool.kind)
        } else {
            None
        };

        let second_item_kind = loadout
            .and_then(|l| l.second_item.as_ref())
            .map(|i| &i.item.kind);

        let second_tool_kind = if let Some(ItemKind::Tool(tool)) = second_item_kind {
            Some(tool.kind)
        } else {
            None
        };

        if let Some(body) = scene_data.body {
            let tgt_skeleton = IdleAnimation::update_skeleton(
                self.figure_state.skeleton_mut(),
                (active_tool_kind, second_tool_kind, scene_data.time),
                scene_data.time,
                &mut 0.0,
                &SkeletonAttr::from(&body),
            );
            self.figure_state
                .skeleton_mut()
                .interpolate(&tgt_skeleton, scene_data.delta_time);

            let model = &self
                .figure_model_cache
                .get_or_create_model(
                    renderer,
                    &mut self.col_lights,
                    Body::Humanoid(body),
                    loadout,
                    scene_data.tick,
                    CameraMode::default(),
                    None,
                )
                .0;
            self.figure_state.update(
                renderer,
                Vec3::zero(),
                Vec3::new(self.char_ori.sin(), -self.char_ori.cos(), 0.0),
                1.0,
                Rgba::broadcast(1.0),
                scene_data.delta_time,
                1.0,
                &model[0],
                0,
                true,
                false,
                &self.camera,
            );
        }
    }

    pub fn render(
        &mut self,
        renderer: &mut Renderer,
        tick: u64,
        body: Option<humanoid::Body>,
        loadout: Option<&Loadout>,
    ) {
        renderer.render_skybox(
            &self.skybox.model,
            &self.globals,
            &self.skybox.locals,
            &self.lod.map,
            &self.lod.horizon,
        );

        if let Some(body) = body {
            let model = &self
                .figure_model_cache
                .get_or_create_model(
                    renderer,
                    &mut self.col_lights,
                    Body::Humanoid(body),
                    loadout,
                    tick,
                    CameraMode::default(),
                    None,
                )
                .0;

            renderer.render_figure(
                &model[0],
                &self.col_lights.texture(),
                &self.globals,
                self.figure_state.locals(),
                self.figure_state.bone_consts(),
                &self.lights,
                &self.shadows,
                &self.shadow_mats,
                &self.lod.map,
                &self.lod.horizon,
            );
        }

        if let Some((model, state)) = &self.backdrop {
            renderer.render_figure(
                model,
                &self.col_lights.texture(),
                &self.globals,
                state.locals(),
                state.bone_consts(),
                &self.lights,
                &self.shadows,
                &self.shadow_mats,
                &self.lod.map,
                &self.lod.horizon,
            );
        }

        renderer.render_post_process(
            &self.postprocess.model,
            &self.globals,
            &self.postprocess.locals,
        );
    }
}<|MERGE_RESOLUTION|>--- conflicted
+++ resolved
@@ -216,16 +216,11 @@
         scene_data: SceneData,
         loadout: Option<&Loadout>,
     ) {
-<<<<<<< HEAD
         self.camera.update(
             scene_data.time,
             /* 1.0 / 60.0 */ scene_data.delta_time,
             scene_data.mouse_smoothing,
         );
-=======
-        self.camera
-            .update(scene_data.time, 1.0 / 60.0, scene_data.mouse_smoothing);
->>>>>>> e8b4b29d
 
         self.camera.compute_dependents(&VoidVol);
         let camera::Dependents {
