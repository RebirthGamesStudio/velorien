--- conflicted
+++ resolved
@@ -189,7 +189,6 @@
         &mut self,
         renderer: &mut Renderer,
         audio: &mut AudioFrontend,
-        settings: &Settings,
         scene_data: &SceneData,
     ) {
         // Get player position.
@@ -364,12 +363,8 @@
                     .map(|b| b.kind())
                     .unwrap_or(BlockKind::Air),
                 self.select_pos,
-<<<<<<< HEAD
-                settings.graphics.gamma,
-=======
                 scene_data.gamma,
                 self.camera.get_mode(),
->>>>>>> 9ec319a1
             )])
             .expect("Failed to update global constants");
 
@@ -409,16 +404,6 @@
     ) {
         // Render terrain and figures.
         self.terrain.render(
-<<<<<<< HEAD
-=======
-            renderer,
-            &self.globals,
-            &self.lights,
-            &self.shadows,
-            self.camera.get_focus_pos(),
-        );
-        self.figure_mgr.render(
->>>>>>> 9ec319a1
             renderer,
             &self.globals,
             &self.lights,
@@ -426,15 +411,12 @@
             &self.lod,
             self.camera.get_focus_pos(),
         );
-<<<<<<< HEAD
-        self.figure_mgr.render(
-=======
+        self.lod.render(renderer, &self.globals);
 
         // Render the skybox.
         renderer.render_skybox(&self.skybox.model, &self.globals, &self.skybox.locals);
 
         self.figure_mgr.render_player(
->>>>>>> 9ec319a1
             renderer,
             state,
             player_entity,
@@ -442,13 +424,9 @@
             &self.globals,
             &self.lights,
             &self.shadows,
-<<<<<<< HEAD
             &self.lod,
-=======
->>>>>>> 9ec319a1
             &self.camera,
         );
-        self.lod.render(renderer, &self.globals);
 
         self.terrain.render_translucent(
             renderer,
