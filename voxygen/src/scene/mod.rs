--- conflicted
+++ resolved
@@ -1,20 +1,13 @@
 pub mod camera;
 pub mod figure;
-<<<<<<< HEAD
 pub mod lod;
-=======
 pub mod simple;
->>>>>>> f34d4b37
 pub mod terrain;
 
 use self::{
     camera::{Camera, CameraMode},
     figure::FigureMgr,
-<<<<<<< HEAD
     lod::Lod,
-    music::MusicMgr,
-=======
->>>>>>> f34d4b37
     terrain::Terrain,
 };
 use crate::{
@@ -24,13 +17,10 @@
         create_pp_mesh, create_skybox_mesh, Consts, Globals, Light, Model, PostProcessLocals,
         PostProcessPipeline, Renderer, Shadow, SkyboxLocals, SkyboxPipeline,
     },
-<<<<<<< HEAD
     settings::Settings,
-    window::Event,
-=======
     window::{AnalogGameInput, Event},
->>>>>>> f34d4b37
 };
+use client::Client;
 use common::{
     comp,
     state::State,
@@ -192,13 +182,8 @@
         &mut self,
         renderer: &mut Renderer,
         audio: &mut AudioFrontend,
-<<<<<<< HEAD
-        client: &Client,
         settings: &Settings,
-=======
         scene_data: &SceneData,
-        gamma: f32,
->>>>>>> f34d4b37
     ) {
         // Get player position.
         let ecs = scene_data.state.ecs();
@@ -407,12 +392,6 @@
         // Render terrain and figures.
         self.terrain.render(
             renderer,
-<<<<<<< HEAD
-=======
-            state,
-            player_entity,
-            tick,
->>>>>>> f34d4b37
             &self.globals,
             &self.lights,
             &self.shadows,
@@ -420,7 +399,9 @@
         );
         self.figure_mgr.render(
             renderer,
-            client,
+            state,
+            player_entity,
+            tick,
             &self.globals,
             &self.lights,
             &self.shadows,
