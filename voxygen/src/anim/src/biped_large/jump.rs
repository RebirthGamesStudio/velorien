use super::{super::Animation, BipedLargeSkeleton, SkeletonAttr};
<<<<<<< HEAD
//use std::f32::consts::PI;
use super::super::vek::*;
=======
use std::f32::consts::PI;
use vek::*;
>>>>>>> 8f8b20c9

pub struct JumpAnimation;

impl Animation for JumpAnimation {
    type Dependency = f64;
    type Skeleton = BipedLargeSkeleton;

    #[cfg(feature = "use-dyn-lib")]
    const UPDATE_FN: &'static [u8] = b"biped_large_jump\0";

    #[cfg_attr(feature = "be-dyn-lib", export_name = "biped_large_jump")]
    fn update_skeleton_inner(
        skeleton: &Self::Skeleton,
        _global_time: Self::Dependency,
        anim_time: f64,
        _rate: &mut f32,
        skeleton_attr: &SkeletonAttr,
    ) -> Self::Skeleton {
        let mut next = (*skeleton).clone();

<<<<<<< HEAD
        next.head.position = Vec3::new(0.0, skeleton_attr.head.0, skeleton_attr.head.1) * 1.02;
        next.head.orientation = Quaternion::rotation_z(0.0) * Quaternion::rotation_x(0.0);
=======
        let lab = 1.0;
        let torso = (anim_time as f32 * lab as f32 + 1.5 * PI).sin();

        let wave_slow = (anim_time as f32 * 0.8).sin();

        next.head.offset = Vec3::new(
            0.0,
            skeleton_attr.head.0,
            skeleton_attr.head.1 + torso * 0.2,
        ) * 1.02;
        next.head.ori = Quaternion::rotation_z(0.0) * Quaternion::rotation_x(0.0);
>>>>>>> 8f8b20c9
        next.head.scale = Vec3::one() * 1.02;

        next.upper_torso.position = Vec3::new(
            0.0,
            skeleton_attr.upper_torso.0,
<<<<<<< HEAD
            skeleton_attr.upper_torso.1,
        ) / 8.0;
        next.upper_torso.orientation = Quaternion::rotation_z(0.0) * Quaternion::rotation_x(0.0);
        next.upper_torso.scale = Vec3::one() / 8.0;
=======
            skeleton_attr.upper_torso.1 + torso * 0.5,
        );
        next.upper_torso.ori = Quaternion::rotation_x(-0.3);
        next.upper_torso.scale = Vec3::one();
>>>>>>> 8f8b20c9

        next.lower_torso.position = Vec3::new(
            0.0,
            skeleton_attr.lower_torso.0,
            skeleton_attr.lower_torso.1 + torso * 0.15,
        );
<<<<<<< HEAD
        next.lower_torso.orientation = Quaternion::rotation_z(0.0) * Quaternion::rotation_x(0.0);
        next.lower_torso.scale = Vec3::one() * 1.02;

        next.jaw.position = Vec3::new(0.0, skeleton_attr.jaw.0, skeleton_attr.jaw.1);
        next.jaw.orientation = Quaternion::rotation_z(0.0);
        next.jaw.scale = Vec3::one();

        next.tail.position = Vec3::new(0.0, skeleton_attr.tail.0, skeleton_attr.tail.1 * 0.0);
        next.tail.orientation = Quaternion::rotation_z(0.0);
        next.tail.scale = Vec3::one();

        next.shoulder_l.position = Vec3::new(
=======
        next.lower_torso.ori = Quaternion::rotation_z(0.0) * Quaternion::rotation_x(0.2);
        next.lower_torso.scale = Vec3::one() * 1.02;

        next.jaw.offset = Vec3::new(0.0, skeleton_attr.jaw.0, skeleton_attr.jaw.1);
        next.jaw.ori = Quaternion::rotation_x(wave_slow * 0.09);
        next.jaw.scale = Vec3::one();

        next.tail.offset = Vec3::new(
            0.0,
            skeleton_attr.tail.0,
            skeleton_attr.tail.1 + torso * 0.0,
        );
        next.tail.ori = Quaternion::rotation_z(0.0);
        next.tail.scale = Vec3::one();

        next.control.offset = Vec3::new(0.0, 0.0, 0.0);
        next.control.ori = Quaternion::rotation_z(0.0);
        next.control.scale = Vec3::one();

        next.second.offset = Vec3::new(0.0, 0.0, 0.0);
        next.second.ori =
            Quaternion::rotation_x(PI) * Quaternion::rotation_y(0.0) * Quaternion::rotation_z(0.0);
        next.second.scale = Vec3::one() * 0.0;

        next.main.offset = Vec3::new(-5.0, -7.0, 7.0);
        next.main.ori =
            Quaternion::rotation_x(PI) * Quaternion::rotation_y(0.6) * Quaternion::rotation_z(1.57);
        next.main.scale = Vec3::one() * 1.02;

        next.shoulder_l.offset = Vec3::new(
>>>>>>> 8f8b20c9
            -skeleton_attr.shoulder.0,
            skeleton_attr.shoulder.1,
            skeleton_attr.shoulder.2,
        );
<<<<<<< HEAD
        next.shoulder_l.orientation = Quaternion::rotation_z(0.0) * Quaternion::rotation_x(0.0);
=======
        next.shoulder_l.ori = Quaternion::rotation_z(0.0) * Quaternion::rotation_x(0.5);
>>>>>>> 8f8b20c9
        next.shoulder_l.scale = Vec3::one();

        next.shoulder_r.position = Vec3::new(
            skeleton_attr.shoulder.0,
            skeleton_attr.shoulder.1,
            skeleton_attr.shoulder.2,
        );
<<<<<<< HEAD
        next.shoulder_r.orientation = Quaternion::rotation_z(0.0) * Quaternion::rotation_x(0.0);
=======
        next.shoulder_r.ori = Quaternion::rotation_z(0.0) * Quaternion::rotation_x(-0.5);
>>>>>>> 8f8b20c9
        next.shoulder_r.scale = Vec3::one();

        next.hand_l.position = Vec3::new(
            -skeleton_attr.hand.0,
            skeleton_attr.hand.1,
            skeleton_attr.hand.2 + torso * 0.6,
        );
<<<<<<< HEAD
        next.hand_l.orientation = Quaternion::rotation_z(0.0) * Quaternion::rotation_x(0.0);
=======
        next.hand_l.ori = Quaternion::rotation_z(0.0) * Quaternion::rotation_x(0.8);
>>>>>>> 8f8b20c9
        next.hand_l.scale = Vec3::one() * 1.02;

        next.hand_r.position = Vec3::new(
            skeleton_attr.hand.0,
            skeleton_attr.hand.1,
            skeleton_attr.hand.2 + torso * 0.6,
        );
<<<<<<< HEAD
        next.hand_r.orientation = Quaternion::rotation_z(0.0) * Quaternion::rotation_x(0.0);
=======
        next.hand_r.ori = Quaternion::rotation_z(0.0) * Quaternion::rotation_x(-0.8);
>>>>>>> 8f8b20c9
        next.hand_r.scale = Vec3::one() * 1.02;

        next.leg_l.position = Vec3::new(
            -skeleton_attr.leg.0,
            skeleton_attr.leg.1,
            skeleton_attr.leg.2 + torso * 0.2,
        ) * 1.02;
<<<<<<< HEAD
        next.leg_l.orientation = Quaternion::rotation_z(0.0) * Quaternion::rotation_x(0.0);
=======
        next.leg_l.ori = Quaternion::rotation_z(0.0) * Quaternion::rotation_x(-0.4);
>>>>>>> 8f8b20c9
        next.leg_l.scale = Vec3::one() * 1.02;

        next.leg_r.position = Vec3::new(
            skeleton_attr.leg.0,
            skeleton_attr.leg.1,
            skeleton_attr.leg.2 + torso * 0.2,
        ) * 1.02;
<<<<<<< HEAD
        next.leg_r.orientation = Quaternion::rotation_z(0.0) * Quaternion::rotation_x(0.0);
=======
        next.leg_r.ori = Quaternion::rotation_z(0.0) * Quaternion::rotation_x(0.4);
>>>>>>> 8f8b20c9
        next.leg_r.scale = Vec3::one() * 1.02;

        next.foot_l.position = Vec3::new(
            -skeleton_attr.foot.0,
            -5.0 + skeleton_attr.foot.1,
            skeleton_attr.foot.2,
        ) / 8.0;
<<<<<<< HEAD
        next.foot_l.orientation = Quaternion::rotation_z(0.0) * Quaternion::rotation_x(0.0);
=======
        next.foot_l.ori = Quaternion::rotation_z(0.0) * Quaternion::rotation_x(-0.4);
>>>>>>> 8f8b20c9
        next.foot_l.scale = Vec3::one() / 8.0;

        next.foot_r.position = Vec3::new(
            skeleton_attr.foot.0,
            5.0 + skeleton_attr.foot.1,
            skeleton_attr.foot.2,
        ) / 8.0;
<<<<<<< HEAD
        next.foot_r.orientation = Quaternion::rotation_z(0.0) * Quaternion::rotation_x(0.0);
        next.foot_r.scale = Vec3::one() / 8.0;

        next.torso.position = Vec3::new(0.0, 0.0, 0.0);
        next.torso.orientation = Quaternion::rotation_z(0.0) * Quaternion::rotation_x(0.0);
        next.torso.scale = Vec3::one();
=======
        next.foot_r.ori = Quaternion::rotation_z(0.0) * Quaternion::rotation_x(0.4);
        next.foot_r.scale = Vec3::one() / 8.0;

        next.torso.offset = Vec3::new(0.0, 0.0, 0.0) / 8.0;
        next.torso.ori = Quaternion::rotation_z(0.0) * Quaternion::rotation_x(0.0);
        next.torso.scale = Vec3::one() / 8.0;

>>>>>>> 8f8b20c9
        next
    }
}<|MERGE_RESOLUTION|>--- conflicted
+++ resolved
@@ -1,11 +1,8 @@
-use super::{super::Animation, BipedLargeSkeleton, SkeletonAttr};
-<<<<<<< HEAD
-//use std::f32::consts::PI;
-use super::super::vek::*;
-=======
+use super::{
+    super::{vek::*, Animation},
+    BipedLargeSkeleton, SkeletonAttr,
+};
 use std::f32::consts::PI;
-use vek::*;
->>>>>>> 8f8b20c9
 
 pub struct JumpAnimation;
 
@@ -26,98 +23,67 @@
     ) -> Self::Skeleton {
         let mut next = (*skeleton).clone();
 
-<<<<<<< HEAD
-        next.head.position = Vec3::new(0.0, skeleton_attr.head.0, skeleton_attr.head.1) * 1.02;
-        next.head.orientation = Quaternion::rotation_z(0.0) * Quaternion::rotation_x(0.0);
-=======
         let lab = 1.0;
         let torso = (anim_time as f32 * lab as f32 + 1.5 * PI).sin();
 
         let wave_slow = (anim_time as f32 * 0.8).sin();
 
-        next.head.offset = Vec3::new(
+        next.head.position = Vec3::new(
             0.0,
             skeleton_attr.head.0,
             skeleton_attr.head.1 + torso * 0.2,
         ) * 1.02;
-        next.head.ori = Quaternion::rotation_z(0.0) * Quaternion::rotation_x(0.0);
->>>>>>> 8f8b20c9
+        next.head.orientation = Quaternion::rotation_z(0.0) * Quaternion::rotation_x(0.0);
         next.head.scale = Vec3::one() * 1.02;
 
         next.upper_torso.position = Vec3::new(
             0.0,
             skeleton_attr.upper_torso.0,
-<<<<<<< HEAD
-            skeleton_attr.upper_torso.1,
-        ) / 8.0;
-        next.upper_torso.orientation = Quaternion::rotation_z(0.0) * Quaternion::rotation_x(0.0);
-        next.upper_torso.scale = Vec3::one() / 8.0;
-=======
             skeleton_attr.upper_torso.1 + torso * 0.5,
         );
-        next.upper_torso.ori = Quaternion::rotation_x(-0.3);
+        next.upper_torso.orientation = Quaternion::rotation_x(-0.3);
         next.upper_torso.scale = Vec3::one();
->>>>>>> 8f8b20c9
 
         next.lower_torso.position = Vec3::new(
             0.0,
             skeleton_attr.lower_torso.0,
             skeleton_attr.lower_torso.1 + torso * 0.15,
         );
-<<<<<<< HEAD
-        next.lower_torso.orientation = Quaternion::rotation_z(0.0) * Quaternion::rotation_x(0.0);
+        next.lower_torso.orientation = Quaternion::rotation_z(0.0) * Quaternion::rotation_x(0.2);
         next.lower_torso.scale = Vec3::one() * 1.02;
 
         next.jaw.position = Vec3::new(0.0, skeleton_attr.jaw.0, skeleton_attr.jaw.1);
-        next.jaw.orientation = Quaternion::rotation_z(0.0);
+        next.jaw.orientation = Quaternion::rotation_x(wave_slow * 0.09);
         next.jaw.scale = Vec3::one();
 
-        next.tail.position = Vec3::new(0.0, skeleton_attr.tail.0, skeleton_attr.tail.1 * 0.0);
-        next.tail.orientation = Quaternion::rotation_z(0.0);
-        next.tail.scale = Vec3::one();
-
-        next.shoulder_l.position = Vec3::new(
-=======
-        next.lower_torso.ori = Quaternion::rotation_z(0.0) * Quaternion::rotation_x(0.2);
-        next.lower_torso.scale = Vec3::one() * 1.02;
-
-        next.jaw.offset = Vec3::new(0.0, skeleton_attr.jaw.0, skeleton_attr.jaw.1);
-        next.jaw.ori = Quaternion::rotation_x(wave_slow * 0.09);
-        next.jaw.scale = Vec3::one();
-
-        next.tail.offset = Vec3::new(
+        next.tail.position = Vec3::new(
             0.0,
             skeleton_attr.tail.0,
             skeleton_attr.tail.1 + torso * 0.0,
         );
-        next.tail.ori = Quaternion::rotation_z(0.0);
+        next.tail.orientation = Quaternion::rotation_z(0.0);
         next.tail.scale = Vec3::one();
 
-        next.control.offset = Vec3::new(0.0, 0.0, 0.0);
-        next.control.ori = Quaternion::rotation_z(0.0);
+        next.control.position = Vec3::new(0.0, 0.0, 0.0);
+        next.control.orientation = Quaternion::rotation_z(0.0);
         next.control.scale = Vec3::one();
 
-        next.second.offset = Vec3::new(0.0, 0.0, 0.0);
-        next.second.ori =
+        next.second.position = Vec3::new(0.0, 0.0, 0.0);
+        next.second.orientation =
             Quaternion::rotation_x(PI) * Quaternion::rotation_y(0.0) * Quaternion::rotation_z(0.0);
         next.second.scale = Vec3::one() * 0.0;
 
-        next.main.offset = Vec3::new(-5.0, -7.0, 7.0);
-        next.main.ori =
+        next.main.position = Vec3::new(-5.0, -7.0, 7.0);
+        next.main.orientation =
             Quaternion::rotation_x(PI) * Quaternion::rotation_y(0.6) * Quaternion::rotation_z(1.57);
         next.main.scale = Vec3::one() * 1.02;
 
-        next.shoulder_l.offset = Vec3::new(
->>>>>>> 8f8b20c9
+        next.shoulder_l.position = Vec3::new(
             -skeleton_attr.shoulder.0,
             skeleton_attr.shoulder.1,
             skeleton_attr.shoulder.2,
         );
-<<<<<<< HEAD
-        next.shoulder_l.orientation = Quaternion::rotation_z(0.0) * Quaternion::rotation_x(0.0);
-=======
-        next.shoulder_l.ori = Quaternion::rotation_z(0.0) * Quaternion::rotation_x(0.5);
->>>>>>> 8f8b20c9
+        next.shoulder_l.orientation = Quaternion::rotation_z(0.0) * Quaternion::rotation_x(0.5);
         next.shoulder_l.scale = Vec3::one();
 
         next.shoulder_r.position = Vec3::new(
@@ -125,11 +91,7 @@
             skeleton_attr.shoulder.1,
             skeleton_attr.shoulder.2,
         );
-<<<<<<< HEAD
-        next.shoulder_r.orientation = Quaternion::rotation_z(0.0) * Quaternion::rotation_x(0.0);
-=======
-        next.shoulder_r.ori = Quaternion::rotation_z(0.0) * Quaternion::rotation_x(-0.5);
->>>>>>> 8f8b20c9
+        next.shoulder_r.orientation = Quaternion::rotation_z(0.0) * Quaternion::rotation_x(-0.5);
         next.shoulder_r.scale = Vec3::one();
 
         next.hand_l.position = Vec3::new(
@@ -137,11 +99,7 @@
             skeleton_attr.hand.1,
             skeleton_attr.hand.2 + torso * 0.6,
         );
-<<<<<<< HEAD
-        next.hand_l.orientation = Quaternion::rotation_z(0.0) * Quaternion::rotation_x(0.0);
-=======
-        next.hand_l.ori = Quaternion::rotation_z(0.0) * Quaternion::rotation_x(0.8);
->>>>>>> 8f8b20c9
+        next.hand_l.orientation = Quaternion::rotation_z(0.0) * Quaternion::rotation_x(0.8);
         next.hand_l.scale = Vec3::one() * 1.02;
 
         next.hand_r.position = Vec3::new(
@@ -149,11 +107,7 @@
             skeleton_attr.hand.1,
             skeleton_attr.hand.2 + torso * 0.6,
         );
-<<<<<<< HEAD
-        next.hand_r.orientation = Quaternion::rotation_z(0.0) * Quaternion::rotation_x(0.0);
-=======
-        next.hand_r.ori = Quaternion::rotation_z(0.0) * Quaternion::rotation_x(-0.8);
->>>>>>> 8f8b20c9
+        next.hand_r.orientation = Quaternion::rotation_z(0.0) * Quaternion::rotation_x(-0.8);
         next.hand_r.scale = Vec3::one() * 1.02;
 
         next.leg_l.position = Vec3::new(
@@ -161,11 +115,7 @@
             skeleton_attr.leg.1,
             skeleton_attr.leg.2 + torso * 0.2,
         ) * 1.02;
-<<<<<<< HEAD
-        next.leg_l.orientation = Quaternion::rotation_z(0.0) * Quaternion::rotation_x(0.0);
-=======
-        next.leg_l.ori = Quaternion::rotation_z(0.0) * Quaternion::rotation_x(-0.4);
->>>>>>> 8f8b20c9
+        next.leg_l.orientation = Quaternion::rotation_z(0.0) * Quaternion::rotation_x(-0.4);
         next.leg_l.scale = Vec3::one() * 1.02;
 
         next.leg_r.position = Vec3::new(
@@ -173,11 +123,7 @@
             skeleton_attr.leg.1,
             skeleton_attr.leg.2 + torso * 0.2,
         ) * 1.02;
-<<<<<<< HEAD
-        next.leg_r.orientation = Quaternion::rotation_z(0.0) * Quaternion::rotation_x(0.0);
-=======
-        next.leg_r.ori = Quaternion::rotation_z(0.0) * Quaternion::rotation_x(0.4);
->>>>>>> 8f8b20c9
+        next.leg_r.orientation = Quaternion::rotation_z(0.0) * Quaternion::rotation_x(0.4);
         next.leg_r.scale = Vec3::one() * 1.02;
 
         next.foot_l.position = Vec3::new(
@@ -185,11 +131,7 @@
             -5.0 + skeleton_attr.foot.1,
             skeleton_attr.foot.2,
         ) / 8.0;
-<<<<<<< HEAD
-        next.foot_l.orientation = Quaternion::rotation_z(0.0) * Quaternion::rotation_x(0.0);
-=======
-        next.foot_l.ori = Quaternion::rotation_z(0.0) * Quaternion::rotation_x(-0.4);
->>>>>>> 8f8b20c9
+        next.foot_l.orientation = Quaternion::rotation_z(0.0) * Quaternion::rotation_x(-0.4);
         next.foot_l.scale = Vec3::one() / 8.0;
 
         next.foot_r.position = Vec3::new(
@@ -197,22 +139,13 @@
             5.0 + skeleton_attr.foot.1,
             skeleton_attr.foot.2,
         ) / 8.0;
-<<<<<<< HEAD
-        next.foot_r.orientation = Quaternion::rotation_z(0.0) * Quaternion::rotation_x(0.0);
+        next.foot_r.orientation = Quaternion::rotation_z(0.0) * Quaternion::rotation_x(0.4);
         next.foot_r.scale = Vec3::one() / 8.0;
 
-        next.torso.position = Vec3::new(0.0, 0.0, 0.0);
+        next.torso.position = Vec3::new(0.0, 0.0, 0.0) / 8.0;
         next.torso.orientation = Quaternion::rotation_z(0.0) * Quaternion::rotation_x(0.0);
-        next.torso.scale = Vec3::one();
-=======
-        next.foot_r.ori = Quaternion::rotation_z(0.0) * Quaternion::rotation_x(0.4);
-        next.foot_r.scale = Vec3::one() / 8.0;
-
-        next.torso.offset = Vec3::new(0.0, 0.0, 0.0) / 8.0;
-        next.torso.ori = Quaternion::rotation_z(0.0) * Quaternion::rotation_x(0.0);
         next.torso.scale = Vec3::one() / 8.0;
 
->>>>>>> 8f8b20c9
         next
     }
 }