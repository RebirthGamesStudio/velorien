--- conflicted
+++ resolved
@@ -39,13 +39,9 @@
                 * 0.25,
         );
 
-<<<<<<< HEAD
-        next.head.position = Vec3::new(
-=======
         let wave_slow = (anim_time as f32 * 0.8).sin();
 
-        next.head.offset = Vec3::new(
->>>>>>> eea64f78
+        next.head.position = Vec3::new(
             0.0,
             skeleton_attr.head.0,
             skeleton_attr.head.1 + torso * 0.2,
@@ -70,38 +66,29 @@
         next.lower_torso.orientation = Quaternion::rotation_z(0.0) * Quaternion::rotation_x(0.0);
         next.lower_torso.scale = Vec3::one() * 1.02;
 
-<<<<<<< HEAD
+        next.jaw.position = Vec3::new(0.0, skeleton_attr.jaw.0, skeleton_attr.jaw.1);
+        next.jaw.orientation = Quaternion::rotation_x(wave_slow * 0.09);
+        next.jaw.scale = Vec3::one();
+
+        next.tail.position = Vec3::new(
+            0.0,
+            skeleton_attr.tail.0,
+            skeleton_attr.tail.1 + torso * 0.0,
+        );
+        next.tail.orientation = Quaternion::rotation_z(0.0);
+        next.tail.scale = Vec3::one();
+
         next.control.position = Vec3::new(0.0, 0.0, 0.0);
         next.control.orientation = Quaternion::rotation_z(0.0);
         next.control.scale = Vec3::one();
 
-        next.main.position = Vec3::new(-5.0, -7.0, 7.0);
-        next.main.orientation =
-=======
-        next.jaw.offset = Vec3::new(0.0, skeleton_attr.jaw.0, skeleton_attr.jaw.1);
-        next.jaw.ori = Quaternion::rotation_x(wave_slow * 0.09);
-        next.jaw.scale = Vec3::one();
-
-        next.tail.offset = Vec3::new(
-            0.0,
-            skeleton_attr.tail.0,
-            skeleton_attr.tail.1 + torso * 0.0,
-        );
-        next.tail.ori = Quaternion::rotation_z(0.0);
-        next.tail.scale = Vec3::one();
-
-        next.control.offset = Vec3::new(0.0, 0.0, 0.0);
-        next.control.ori = Quaternion::rotation_z(0.0);
-        next.control.scale = Vec3::one();
-
-        next.second.offset = Vec3::new(0.0, 0.0, 0.0);
-        next.second.ori =
+        next.second.position = Vec3::new(0.0, 0.0, 0.0);
+        next.second.orientation =
             Quaternion::rotation_x(PI) * Quaternion::rotation_y(0.0) * Quaternion::rotation_z(0.0);
         next.second.scale = Vec3::one() * 0.0;
 
-        next.main.offset = Vec3::new(-5.0, -7.0, 7.0);
-        next.main.ori =
->>>>>>> eea64f78
+        next.main.position = Vec3::new(-5.0, -7.0, 7.0);
+        next.main.orientation =
             Quaternion::rotation_x(PI) * Quaternion::rotation_y(0.6) * Quaternion::rotation_z(1.57);
         next.main.scale = Vec3::one() * 1.02;
 
