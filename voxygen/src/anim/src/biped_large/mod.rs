pub mod alpha;
pub mod idle;
pub mod jump;
pub mod run;
pub mod wield;

// Reexports
pub use self::{
    alpha::AlphaAnimation, idle::IdleAnimation, jump::JumpAnimation, run::RunAnimation,
    wield::WieldAnimation,
};

use super::{make_bone, vek::*, Bone, FigureBoneData, Skeleton};
use common::comp::{self};
use core::convert::TryFrom;

skeleton_impls!(struct BipedLargeSkeleton {
    + head,
    + jaw,
    + upper_torso,
    + lower_torso,
    + tail,
    + main,
    + second,
    + shoulder_l,
    + shoulder_r,
    + hand_l,
    + hand_r,
    + leg_l,
    + leg_r,
    + foot_l,
    + foot_r,
    torso,
    control,
});

impl Skeleton for BipedLargeSkeleton {
    type Attr = SkeletonAttr;

    const BONE_COUNT: usize = 15;
    #[cfg(feature = "use-dyn-lib")]
    const COMPUTE_FN: &'static [u8] = b"biped_large_compute_mats\0";

    #[cfg_attr(feature = "be-dyn-lib", export_name = "biped_large_compute_mats")]
    fn compute_matrices_inner(
        &self,
        base_mat: Mat4<f32>,
        buf: &mut [FigureBoneData; super::MAX_BONE_COUNT],
    ) -> Vec3<f32> {
        let upper_torso = Mat4::<f32>::from(self.upper_torso);

<<<<<<< HEAD
        let torso_mat = base_mat * Mat4::<f32>::from(self.torso);
        let control_mat = torso_mat * Mat4::<f32>::from(self.control) * upper_torso;
        let upper_torso_mat = torso_mat * upper_torso;
        let lower_torso_mat = upper_torso_mat * Mat4::<f32>::from(self.lower_torso);
        let head_mat = upper_torso_mat * Mat4::<f32>::from(self.head);
=======
        (
            [
                FigureBoneData::new(torso_mat * upper_torso_mat * self.head.compute_base_matrix()),
                FigureBoneData::new(
                    torso_mat * upper_torso_mat * self.head.compute_base_matrix() * jaw_mat,
                ),
                FigureBoneData::new(torso_mat * upper_torso_mat),
                FigureBoneData::new(torso_mat * upper_torso_mat * lower_torso_mat),
                FigureBoneData::new(torso_mat * upper_torso_mat * lower_torso_mat * tail_mat),
                FigureBoneData::new(torso_mat * upper_torso_mat * control_mat * main_mat),
                FigureBoneData::new(torso_mat * upper_torso_mat * control_mat * second_mat),
                FigureBoneData::new(torso_mat * upper_torso_mat * shoulder_l_mat),
                FigureBoneData::new(torso_mat * upper_torso_mat * shoulder_r_mat),
                FigureBoneData::new(torso_mat * upper_torso_mat * control_mat * hand_l_mat),
                FigureBoneData::new(torso_mat * upper_torso_mat * control_mat * hand_r_mat),
                FigureBoneData::new(torso_mat * upper_torso_mat * lower_torso_mat * leg_l_mat),
                FigureBoneData::new(torso_mat * upper_torso_mat * lower_torso_mat * leg_r_mat),
                FigureBoneData::new(self.foot_l.compute_base_matrix()),
                FigureBoneData::new(self.foot_r.compute_base_matrix()),
                FigureBoneData::default(),
            ],
            Vec3::default(),
        )
    }
>>>>>>> 8f8b20c9

        *(<&mut [_; Self::BONE_COUNT]>::try_from(&mut buf[0..Self::BONE_COUNT]).unwrap()) = [
            make_bone(head_mat),
            make_bone(head_mat * Mat4::<f32>::from(self.jaw)),
            make_bone(upper_torso_mat),
            make_bone(lower_torso_mat),
            make_bone(lower_torso_mat * Mat4::<f32>::from(self.tail)),
            make_bone(control_mat * Mat4::<f32>::from(self.main)),
            make_bone(control_mat * Mat4::<f32>::from(self.second)),
            make_bone(upper_torso_mat * Mat4::<f32>::from(self.shoulder_l)),
            make_bone(upper_torso_mat * Mat4::<f32>::from(self.shoulder_r)),
            make_bone(control_mat * Mat4::<f32>::from(self.hand_l)),
            make_bone(control_mat * Mat4::<f32>::from(self.hand_r)),
            make_bone(lower_torso_mat * Mat4::<f32>::from(self.leg_l)),
            make_bone(lower_torso_mat * Mat4::<f32>::from(self.leg_r)),
            make_bone(base_mat * Mat4::<f32>::from(self.foot_l)),
            make_bone(base_mat * Mat4::<f32>::from(self.foot_r)),
        ];
        Vec3::default()
    }
}

pub struct SkeletonAttr {
    head: (f32, f32),
    jaw: (f32, f32),
    upper_torso: (f32, f32),
    lower_torso: (f32, f32),
    tail: (f32, f32),
    shoulder: (f32, f32, f32),
    hand: (f32, f32, f32),
    leg: (f32, f32, f32),
    foot: (f32, f32, f32),
}

impl<'a> std::convert::TryFrom<&'a comp::Body> for SkeletonAttr {
    type Error = ();

    fn try_from(body: &'a comp::Body) -> Result<Self, Self::Error> {
        match body {
            comp::Body::BipedLarge(body) => Ok(SkeletonAttr::from(body)),
            _ => Err(()),
        }
    }
}

impl Default for SkeletonAttr {
    fn default() -> Self {
        Self {
            head: (0.0, 0.0),
            jaw: (0.0, 0.0),
            upper_torso: (0.0, 0.0),
            lower_torso: (0.0, 0.0),
            tail: (0.0, 0.0),
            shoulder: (0.0, 0.0, 0.0),
            hand: (0.0, 0.0, 0.0),
            leg: (0.0, 0.0, 0.0),
            foot: (0.0, 0.0, 0.0),
        }
    }
}

impl<'a> From<&'a comp::biped_large::Body> for SkeletonAttr {
    fn from(body: &'a comp::biped_large::Body) -> Self {
        use comp::biped_large::{BodyType::*, Species::*};
        Self {
            head: match (body.species, body.body_type) {
                (Ogre, Male) => (3.0, 9.0),
                (Ogre, Female) => (1.0, 7.5),
                (Cyclops, _) => (4.5, 7.5),
                (Wendigo, _) => (3.0, 13.5),
                (Troll, _) => (6.0, 10.0),
                (Dullahan, _) => (3.0, 6.0),
            },
            jaw: match (body.species, body.body_type) {
                (Ogre, _) => (0.0, 0.0),
                (Cyclops, _) => (0.0, 0.0),
                (Wendigo, _) => (0.0, 0.0),
                (Troll, _) => (2.0, -4.0),
                (Dullahan, _) => (0.0, 0.0),
            },
            upper_torso: match (body.species, body.body_type) {
                (Ogre, Male) => (0.0, 28.0),
                (Ogre, Female) => (0.0, 28.0),
                (Cyclops, _) => (-2.0, 27.0),
                (Wendigo, _) => (-1.0, 29.0),
                (Troll, _) => (-1.0, 27.5),
                (Dullahan, _) => (0.0, 29.0),
            },
            lower_torso: match (body.species, body.body_type) {
                (Ogre, Male) => (1.0, -7.0),
                (Ogre, Female) => (0.0, -6.0),
                (Cyclops, _) => (1.0, -4.5),
                (Wendigo, _) => (-1.5, -6.0),
                (Troll, _) => (1.0, -10.5),
                (Dullahan, _) => (0.0, -6.5),
            },
            tail: match (body.species, body.body_type) {
                (Ogre, _) => (0.0, 0.0),
                (Cyclops, _) => (0.0, 0.0),
                (Wendigo, _) => (0.0, 0.0),
                (Troll, _) => (0.0, 0.0),
                (Dullahan, _) => (0.0, 0.0),
            },
            shoulder: match (body.species, body.body_type) {
                (Ogre, Male) => (12.0, 0.5, 0.0),
                (Ogre, Female) => (8.0, 0.5, -1.0),
                (Cyclops, _) => (9.5, 2.5, 2.5),
                (Wendigo, _) => (9.0, 0.5, -0.5),
                (Troll, _) => (11.0, 0.5, -1.5),
                (Dullahan, _) => (14.0, 0.5, 4.5),
            },
            hand: match (body.species, body.body_type) {
                (Ogre, Male) => (14.5, 0.0, -2.0),
                (Ogre, Female) => (9.0, 0.5, -4.5),
                (Cyclops, _) => (10.0, 2.0, -0.5),
                (Wendigo, _) => (12.0, 0.0, -0.5),
                (Troll, _) => (11.5, 0.0, -1.5),
                (Dullahan, _) => (14.5, 0.0, -2.5),
            },
            leg: match (body.species, body.body_type) {
                (Ogre, Male) => (0.0, 0.0, -4.0),
                (Ogre, Female) => (0.0, 0.0, -2.0),
                (Cyclops, _) => (0.0, 0.0, -5.0),
                (Wendigo, _) => (2.0, 2.0, -2.5),
                (Troll, _) => (5.0, 0.0, -6.0),
                (Dullahan, _) => (0.0, 0.0, -5.0),
            },
            foot: match (body.species, body.body_type) {
                (Ogre, Male) => (4.0, 2.5, 8.0),
                (Ogre, Female) => (4.0, 0.5, 8.0),
                (Cyclops, _) => (4.0, 0.5, 5.0),
                (Wendigo, _) => (5.0, 0.5, 6.0),
                (Troll, _) => (6.0, 0.5, 4.0),
                (Dullahan, _) => (4.0, 2.5, 8.0),
            },
        }
    }
}<|MERGE_RESOLUTION|>--- conflicted
+++ resolved
@@ -49,38 +49,11 @@
     ) -> Vec3<f32> {
         let upper_torso = Mat4::<f32>::from(self.upper_torso);
 
-<<<<<<< HEAD
         let torso_mat = base_mat * Mat4::<f32>::from(self.torso);
-        let control_mat = torso_mat * Mat4::<f32>::from(self.control) * upper_torso;
         let upper_torso_mat = torso_mat * upper_torso;
         let lower_torso_mat = upper_torso_mat * Mat4::<f32>::from(self.lower_torso);
         let head_mat = upper_torso_mat * Mat4::<f32>::from(self.head);
-=======
-        (
-            [
-                FigureBoneData::new(torso_mat * upper_torso_mat * self.head.compute_base_matrix()),
-                FigureBoneData::new(
-                    torso_mat * upper_torso_mat * self.head.compute_base_matrix() * jaw_mat,
-                ),
-                FigureBoneData::new(torso_mat * upper_torso_mat),
-                FigureBoneData::new(torso_mat * upper_torso_mat * lower_torso_mat),
-                FigureBoneData::new(torso_mat * upper_torso_mat * lower_torso_mat * tail_mat),
-                FigureBoneData::new(torso_mat * upper_torso_mat * control_mat * main_mat),
-                FigureBoneData::new(torso_mat * upper_torso_mat * control_mat * second_mat),
-                FigureBoneData::new(torso_mat * upper_torso_mat * shoulder_l_mat),
-                FigureBoneData::new(torso_mat * upper_torso_mat * shoulder_r_mat),
-                FigureBoneData::new(torso_mat * upper_torso_mat * control_mat * hand_l_mat),
-                FigureBoneData::new(torso_mat * upper_torso_mat * control_mat * hand_r_mat),
-                FigureBoneData::new(torso_mat * upper_torso_mat * lower_torso_mat * leg_l_mat),
-                FigureBoneData::new(torso_mat * upper_torso_mat * lower_torso_mat * leg_r_mat),
-                FigureBoneData::new(self.foot_l.compute_base_matrix()),
-                FigureBoneData::new(self.foot_r.compute_base_matrix()),
-                FigureBoneData::default(),
-            ],
-            Vec3::default(),
-        )
-    }
->>>>>>> 8f8b20c9
+        let control_mat = upper_torso_mat * Mat4::<f32>::from(self.control);
 
         *(<&mut [_; Self::BONE_COUNT]>::try_from(&mut buf[0..Self::BONE_COUNT]).unwrap()) = [
             make_bone(head_mat),
