--- conflicted
+++ resolved
@@ -138,14 +138,12 @@
     profile_times: Vec<wgpu_profiler::GpuTimerScopeResult>,
     profiler_features_enabled: bool,
 
-<<<<<<< HEAD
     #[cfg(feature = "egui-ui")]
     egui_renderpass: egui_wgpu_backend::RenderPass,
-=======
+
     // This checks is added because windows resizes the window to 0,0 when
     // minimizing and this causes a bunch of validation errors
     is_minimized: bool,
->>>>>>> 278b64de
 }
 
 impl Renderer {
@@ -407,12 +405,10 @@
             profile_times: Vec::new(),
             profiler_features_enabled,
 
-<<<<<<< HEAD
             #[cfg(feature = "egui-ui")]
             egui_renderpass,
-=======
+
             is_minimized: false,
->>>>>>> 278b64de
         })
     }
 
