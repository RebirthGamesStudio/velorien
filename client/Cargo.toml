[package]
name = "veloren-client"
version = "0.6.0"
authors = ["Joshua Barretto <joshua.s.barretto@gmail.com>"]
edition = "2018"

[dependencies]
common = { package = "veloren-common", path = "../common", features = ["no-assets"] }
world = { package = "veloren-world", path = "../world" }
network = { package = "veloren_network", path = "../network", default-features = false }

byteorder = "1.3.2"
uvth = "3.1.1"
futures-util = "0.3"
futures-executor = "0.3"
<<<<<<< HEAD
futures-timer = "3.0"
image = { version = "0.22.3", default-features = false, features = ["png"] }
num = "0.2.0"
num_cpus = "1.10.1"
tracing = { version = "0.1", default-features = false }
rayon = "^1.3.0"
specs = "0.15.1"
=======
futures-timer = "2.0"
image = { version = "0.22.5", default-features = false, features = ["png"] }
num_cpus = "1.10.1"
tracing = { version = "0.1", default-features = false }
specs = "0.16.1"
>>>>>>> e8b4b29d
vek = { version = "0.11.0", features = ["serde"] }
hashbrown = { version = "0.7.2", features = ["rayon", "serde", "nightly"] }
authc = { git = "https://gitlab.com/veloren/auth.git", rev = "223a4097f7ebc8d451936dccb5e6517194bbf086" }<|MERGE_RESOLUTION|>--- conflicted
+++ resolved
@@ -13,21 +13,13 @@
 uvth = "3.1.1"
 futures-util = "0.3"
 futures-executor = "0.3"
-<<<<<<< HEAD
-futures-timer = "3.0"
-image = { version = "0.22.3", default-features = false, features = ["png"] }
+futures-timer = "2.0"
+image = { version = "0.22.5", default-features = false, features = ["png"] }
 num = "0.2.0"
 num_cpus = "1.10.1"
 tracing = { version = "0.1", default-features = false }
 rayon = "^1.3.0"
-specs = "0.15.1"
-=======
-futures-timer = "2.0"
-image = { version = "0.22.5", default-features = false, features = ["png"] }
-num_cpus = "1.10.1"
-tracing = { version = "0.1", default-features = false }
 specs = "0.16.1"
->>>>>>> e8b4b29d
 vek = { version = "0.11.0", features = ["serde"] }
 hashbrown = { version = "0.7.2", features = ["rayon", "serde", "nightly"] }
 authc = { git = "https://gitlab.com/veloren/auth.git", rev = "223a4097f7ebc8d451936dccb5e6517194bbf086" }