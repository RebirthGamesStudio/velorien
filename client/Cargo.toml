--- conflicted
+++ resolved
@@ -18,12 +18,8 @@
 num = "0.2.0"
 num_cpus = "1.10.1"
 tracing = { version = "0.1", default-features = false }
-<<<<<<< HEAD
 rayon = "^1.3.0"
-specs = "0.16.1"
-=======
 specs = { git = "https://github.com/amethyst/specs.git", rev = "7a2e348ab2223818bad487695c66c43db88050a5" }
->>>>>>> 930e0028
 vek = { version = "0.11.0", features = ["serde"] }
 hashbrown = { version = "0.7.2", features = ["rayon", "serde", "nightly"] }
 authc = { git = "https://gitlab.com/veloren/auth.git", rev = "223a4097f7ebc8d451936dccb5e6517194bbf086" }