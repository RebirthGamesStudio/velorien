#![deny(unsafe_code)]
#![feature(label_break_value)]

pub mod error;

// Reexports
pub use crate::error::Error;
pub use authc::AuthClientError;
pub use specs::{
    join::Join,
    saveload::{Marker, MarkerAllocator},
    Builder, DispatcherBuilder, Entity as EcsEntity, ReadStorage, WorldExt,
};

use byteorder::{ByteOrder, LittleEndian};
use common::{
    comp::{
        self, ControlAction, ControlEvent, Controller, ControllerInputs, InventoryManip,
        InventoryUpdateEvent,
    },
    event::{EventBus, SfxEvent, SfxEventItem},
    msg::{
        validate_chat_msg, ChatMsgValidationError, ClientMsg, ClientState, PlayerListUpdate,
        RegisterError, RequestStateError, ServerInfo, ServerMsg, MAX_BYTES_CHAT_MSG,
    },
    net::PostBox,
    state::State,
    sync::{Uid, UidAllocator, WorldSyncExt},
    terrain::{block::Block, TerrainChunk, TerrainChunkSize},
    vol::RectVolSize,
    ChatType,
};
// TODO: remove CONFIG dependency by passing CONFIG.sea_level explicitly.
// In general any WORLD dependencies need to go away ASAP... we should see if we
// can pull out map drawing into common somehow.
use hashbrown::HashMap;
use image::DynamicImage;
<<<<<<< HEAD
use log::warn;
use num::traits::FloatConst;
=======
use log::{error, warn};
>>>>>>> 4fdf6896
use std::{
    net::SocketAddr,
    sync::Arc,
    time::{Duration, Instant},
};
use uvth::{ThreadPool, ThreadPoolBuilder};
use vek::*;
use world::{
    sim::{neighbors, Alt},
    CONFIG,
};

// The duration of network inactivity until the player is kicked
// @TODO: in the future, this should be configurable on the server
// and be provided to the client
const SERVER_TIMEOUT: f64 = 20.0;

// After this duration has elapsed, the user will begin getting kick warnings in
// their chat window
const SERVER_TIMEOUT_GRACE_PERIOD: f64 = 14.0;

pub enum Event {
    Chat {
        chat_type: ChatType,
        message: String,
    },
    Disconnect,
    DisconnectionNotification(u64),
}

pub struct Client {
    client_state: ClientState,
    thread_pool: ThreadPool,
    pub server_info: ServerInfo,
    pub world_map: (Arc<DynamicImage>, Vec2<u32>),
    pub player_list: HashMap<u64, String>,

    postbox: PostBox<ClientMsg, ServerMsg>,

    last_server_ping: f64,
    last_server_pong: f64,
    last_ping_delta: f64,

    tick: u64,
    state: State,
    entity: EcsEntity,

    view_distance: Option<u32>,
    // TODO: move into voxygen
    loaded_distance: f32,

    pending_chunks: HashMap<Vec2<i32>, Instant>,
}

impl Client {
    /// Create a new `Client`.
    pub fn new<A: Into<SocketAddr>>(addr: A, view_distance: Option<u32>) -> Result<Self, Error> {
        let client_state = ClientState::Connected;
        let mut postbox = PostBox::to(addr)?;

        // Wait for initial sync
        let (state, entity, server_info, world_map) = match postbox.next_message()? {
            ServerMsg::InitialSync {
                entity_package,
                server_info,
                time_of_day,
                world_map,
            } => {
                // TODO: Display that versions don't match in Voxygen
                if server_info.git_hash != common::util::GIT_HASH.to_string() {
                    log::warn!(
                        "Server is running {}[{}], you are running {}[{}], versions might be \
                         incompatible!",
                        server_info.git_hash,
                        server_info.git_date,
                        common::util::GIT_HASH.to_string(),
                        common::util::GIT_DATE.to_string(),
                    );
                }

                log::debug!("Auth Server: {:?}", server_info.auth_provider);

                // Initialize `State`
                let mut state = State::default();
                // Client-only components
                state
                    .ecs_mut()
                    .register::<comp::Last<comp::CharacterState>>();

                let entity = state.ecs_mut().apply_entity_package(entity_package);
                *state.ecs_mut().write_resource() = time_of_day;

                let map_size = world_map.dimensions;
                let max_height = world_map.max_height;
                let rgba = world_map.rgba;
                assert_eq!(rgba.len(), (map_size.x * map_size.y) as usize);
                let [west, east] = world_map.horizons;
                let scale_angle =
                    |a: u8| (a as Alt / 255.0 / <Alt as FloatConst>::FRAC_2_PI()).tan();
                let scale_height =
                    |h: u8| h as Alt * max_height as Alt / 255.0 + CONFIG.sea_level as Alt;

                log::debug!("Preparing image...");
                let unzip_horizons = |(angles, heights): (Vec<_>, Vec<_>)| {
                    (
                        angles.into_iter().map(scale_angle).collect::<Vec<_>>(),
                        heights.into_iter().map(scale_height).collect::<Vec<_>>(),
                    )
                };
                let horizons = [unzip_horizons(west), unzip_horizons(east)];

                // Redraw map (with shadows this time).
                let mut world_map = vec![0u32; rgba.len()];
                let mut map_config = world::sim::MapConfig::default();
                map_config.lgain = 1.0;
                map_config.gain = max_height;
                map_config.horizons = Some(&horizons);
                let rescale_height =
                    |h: Alt| (h as f32 - map_config.focus.z as f32) / map_config.gain as f32;
                let bounds_check = |pos: Vec2<i32>| {
                    pos.reduce_partial_min() >= 0
                        && pos.x < map_size.x as i32
                        && pos.y < map_size.y as i32
                };
                map_config.generate(
                    |pos| {
                        let (rgba, downhill_wpos) = if bounds_check(pos) {
                            let posi = pos.y as usize * map_size.x as usize + pos.x as usize;
                            let [r, g, b, a] = rgba[posi].to_le_bytes();
                            // Compute downhill.
                            let downhill = {
                                let mut best = -1;
                                let mut besth = a;
                                // TODO: Fix to work for dynamic WORLD_SIZE (i.e. map_size).
                                for nposi in neighbors(posi) {
                                    let nbh = rgba[nposi].to_le_bytes()[3];
                                    if nbh < besth {
                                        besth = nbh;
                                        best = nposi as isize;
                                    }
                                }
                                best
                            };
                            let downhill_wpos = if downhill < 0 {
                                None
                            } else {
                                Some(
                                    Vec2::new(
                                        (downhill as usize % map_size.x as usize) as i32,
                                        (downhill as usize / map_size.x as usize) as i32,
                                    ) * TerrainChunkSize::RECT_SIZE.map(|e| e as i32),
                                )
                            };
                            (Rgba::new(r, g, b, a), downhill_wpos)
                        } else {
                            (Rgba::zero(), None)
                        };
                        let wpos = pos * TerrainChunkSize::RECT_SIZE.map(|e| e as i32);
                        let downhill_wpos = downhill_wpos
                            .unwrap_or(wpos + TerrainChunkSize::RECT_SIZE.map(|e| e as i32));
                        let alt = rescale_height(scale_height(rgba.a));
                        world::sim::MapSample {
                            rgb: Rgb::from(rgba),
                            alt: alt as Alt,
                            downhill_wpos,
                            connections: None,
                        }
                    },
                    |wpos| {
                        let pos = wpos.map2(TerrainChunkSize::RECT_SIZE, |e, f| e / f as i32);
                        rescale_height(if bounds_check(pos) {
                            let posi = pos.y as usize * map_size.x as usize + pos.x as usize;
                            scale_height(rgba[posi].to_le_bytes()[3])
                        } else {
                            CONFIG.sea_level as Alt
                        })
                    },
                    |pos, (r, g, b, a)| {
                        world_map[pos.y * map_size.x as usize + pos.x] =
                            u32::from_le_bytes([r, g, b, a]);
                    },
                );
                let mut world_map_raw = vec![0u8; 4 * world_map.len()/*map_size.x * map_size.y*/];
                LittleEndian::write_u32_into(&world_map, &mut world_map_raw);
                let world_map = Arc::new(
                    image::DynamicImage::ImageRgba8({
                        // Should not fail if the dimensions are correct.
                        let world_map =
                            image::ImageBuffer::from_raw(map_size.x, map_size.y, world_map_raw);
                        world_map.ok_or(Error::Other("Server sent a bad world map image".into()))?
                    })
                    // Flip the image, since Voxygen uses an orientation where rotation from
                    // positive x axis to positive y axis is counterclockwise around the z axis.
                    .flipv(),
                );
                log::debug!("Done preparing image...");

                (state, entity, server_info, (world_map, map_size))
            },
            ServerMsg::TooManyPlayers => return Err(Error::TooManyPlayers),
            _ => return Err(Error::ServerWentMad),
        };

        postbox.send_message(ClientMsg::Ping);

        let mut thread_pool = ThreadPoolBuilder::new()
            .name("veloren-worker".into())
            .build();
        // We reduce the thread count by 1 to keep rendering smooth
        thread_pool.set_num_threads((num_cpus::get() - 1).max(1));

        Ok(Self {
            client_state,
            thread_pool,
            server_info,
            world_map,
            player_list: HashMap::new(),

            postbox,

            last_server_ping: 0.0,
            last_server_pong: 0.0,
            last_ping_delta: 0.0,

            tick: 0,
            state,
            entity,
            view_distance,
            loaded_distance: 0.0,

            pending_chunks: HashMap::new(),
        })
    }

    pub fn with_thread_pool(mut self, thread_pool: ThreadPool) -> Self {
        self.thread_pool = thread_pool;
        self
    }

    /// Request a state transition to `ClientState::Registered`.
    pub fn register(
        &mut self,
        username: String,
        password: String,
        mut auth_trusted: impl FnMut(&str) -> bool,
    ) -> Result<(), Error> {
        // Authentication
        let token_or_username = self.server_info.auth_provider.as_ref().map(|addr|
                // Query whether this is a trusted auth server
                if auth_trusted(&addr) {
                    Ok(authc::AuthClient::new(addr)
                        .sign_in(&username, &password)?
                        .serialize())
                } else {
                    Err(Error::AuthServerNotTrusted)
                }
        ).unwrap_or(Ok(username))?;

        self.postbox.send_message(ClientMsg::Register {
            view_distance: self.view_distance,
            token_or_username,
        });
        self.client_state = ClientState::Pending;

        loop {
            match self.postbox.next_message()? {
                ServerMsg::StateAnswer(Err((RequestStateError::RegisterDenied(err), state))) => {
                    self.client_state = state;
                    break Err(match err {
                        RegisterError::AlreadyLoggedIn => Error::AlreadyLoggedIn,
                        RegisterError::AuthError(err) => Error::AuthErr(err),
                    });
                },
                ServerMsg::StateAnswer(Ok(ClientState::Registered)) => break Ok(()),
                _ => {},
            }
        }
    }

    /// Request a state transition to `ClientState::Character`.
    pub fn request_character(&mut self, name: String, body: comp::Body, main: Option<String>) {
        self.postbox
            .send_message(ClientMsg::Character { name, body, main });
        self.client_state = ClientState::Pending;
    }

    /// Send disconnect message to the server
    pub fn request_logout(&mut self) { self.postbox.send_message(ClientMsg::Disconnect); }

    /// Request a state transition to `ClientState::Registered` from an ingame
    /// state.
    pub fn request_remove_character(&mut self) {
        self.postbox.send_message(ClientMsg::ExitIngame);
        self.client_state = ClientState::Pending;
    }

    pub fn set_view_distance(&mut self, view_distance: u32) {
        self.view_distance = Some(view_distance.max(1).min(65));
        self.postbox
            .send_message(ClientMsg::SetViewDistance(self.view_distance.unwrap()));
        // Can't fail
    }

    pub fn use_inventory_slot(&mut self, slot: usize) {
        self.postbox
            .send_message(ClientMsg::ControlEvent(ControlEvent::InventoryManip(
                InventoryManip::Use(slot),
            )));
    }

    pub fn swap_inventory_slots(&mut self, a: usize, b: usize) {
        self.postbox
            .send_message(ClientMsg::ControlEvent(ControlEvent::InventoryManip(
                InventoryManip::Swap(a, b),
            )));
    }

    pub fn drop_inventory_slot(&mut self, slot: usize) {
        self.postbox
            .send_message(ClientMsg::ControlEvent(ControlEvent::InventoryManip(
                InventoryManip::Drop(slot),
            )));
    }

    pub fn pick_up(&mut self, entity: EcsEntity) {
        if let Some(uid) = self.state.ecs().read_storage::<Uid>().get(entity).copied() {
            self.postbox
                .send_message(ClientMsg::ControlEvent(ControlEvent::InventoryManip(
                    InventoryManip::Pickup(uid),
                )));
        }
    }

    pub fn is_mounted(&self) -> bool {
        self.state
            .ecs()
            .read_storage::<comp::Mounting>()
            .get(self.entity)
            .is_some()
    }

    pub fn mount(&mut self, entity: EcsEntity) {
        if let Some(uid) = self.state.ecs().read_storage::<Uid>().get(entity).copied() {
            self.postbox
                .send_message(ClientMsg::ControlEvent(ControlEvent::Mount(uid)));
        }
    }

    pub fn unmount(&mut self) {
        self.postbox
            .send_message(ClientMsg::ControlEvent(ControlEvent::Unmount));
    }

    pub fn respawn(&mut self) {
        if self
            .state
            .ecs()
            .read_storage::<comp::Stats>()
            .get(self.entity)
            .map_or(false, |s| s.is_dead)
        {
            self.postbox
                .send_message(ClientMsg::ControlEvent(ControlEvent::Respawn));
        }
    }

    /// Checks whether a player can swap their weapon+ability `Loadout` settings
    /// and sends the `ControlAction` event that signals to do the swap.
    pub fn swap_loadout(&mut self) {
        let can_swap = self
            .state
            .ecs()
            .read_storage::<comp::CharacterState>()
            .get(self.entity)
            .map(|cs| cs.can_swap());
        match can_swap {
            Some(true) => self.control_action(ControlAction::SwapLoadout),
            Some(false) => {},
            None => warn!("Can't swap, client entity doesn't have a `CharacterState`"),
        }
    }

    pub fn toggle_wield(&mut self) {
        let is_wielding = self
            .state
            .ecs()
            .read_storage::<comp::CharacterState>()
            .get(self.entity)
            .map(|cs| cs.is_wield());

        match is_wielding {
            Some(true) => self.control_action(ControlAction::Unwield),
            Some(false) => self.control_action(ControlAction::Wield),
            None => warn!("Can't toggle wield, client entity doesn't have a `CharacterState`"),
        }
    }

    pub fn toggle_sit(&mut self) {
        let is_sitting = self
            .state
            .ecs()
            .read_storage::<comp::CharacterState>()
            .get(self.entity)
            .map(|cs| matches!(cs, comp::CharacterState::Sit));

        match is_sitting {
            Some(true) => self.control_action(ControlAction::Stand),
            Some(false) => self.control_action(ControlAction::Sit),
            None => warn!("Can't toggle sit, client entity doesn't have a `CharacterState`"),
        }
    }

    fn control_action(&mut self, control_action: ControlAction) {
        if let Some(controller) = self
            .state
            .ecs()
            .write_storage::<Controller>()
            .get_mut(self.entity)
        {
            controller.actions.push(control_action);
        }
        self.postbox
            .send_message(ClientMsg::ControlAction(control_action));
    }

    pub fn view_distance(&self) -> Option<u32> { self.view_distance }

    pub fn loaded_distance(&self) -> f32 { self.loaded_distance }

    pub fn current_chunk(&self) -> Option<Arc<TerrainChunk>> {
        let chunk_pos = Vec2::from(
            self.state
                .read_storage::<comp::Pos>()
                .get(self.entity)
                .cloned()?
                .0,
        )
        .map2(TerrainChunkSize::RECT_SIZE, |e: f32, sz| {
            (e as u32).div_euclid(sz) as i32
        });

        self.state.terrain().get_key_arc(chunk_pos).cloned()
    }

    pub fn inventories(&self) -> ReadStorage<comp::Inventory> { self.state.read_storage() }

    /// Send a chat message to the server.
    pub fn send_chat(&mut self, message: String) {
        match validate_chat_msg(&message) {
            Ok(()) => self.postbox.send_message(ClientMsg::ChatMsg { message }),
            Err(ChatMsgValidationError::TooLong) => log::warn!(
                "Attempted to send a message that's too long (Over {} bytes)",
                MAX_BYTES_CHAT_MSG
            ),
        }
    }

    /// Remove all cached terrain
    pub fn clear_terrain(&mut self) {
        self.state.clear_terrain();
        self.pending_chunks.clear();
    }

    pub fn place_block(&mut self, pos: Vec3<i32>, block: Block) {
        self.postbox.send_message(ClientMsg::PlaceBlock(pos, block));
    }

    pub fn remove_block(&mut self, pos: Vec3<i32>) {
        self.postbox.send_message(ClientMsg::BreakBlock(pos));
    }

    pub fn collect_block(&mut self, pos: Vec3<i32>) {
        self.postbox
            .send_message(ClientMsg::ControlEvent(ControlEvent::InventoryManip(
                InventoryManip::Collect(pos),
            )));
    }

    /// Execute a single client tick, handle input and update the game state by
    /// the given duration.
    pub fn tick(
        &mut self,
        inputs: ControllerInputs,
        dt: Duration,
        add_foreign_systems: impl Fn(&mut DispatcherBuilder),
    ) -> Result<Vec<Event>, Error> {
        // This tick function is the centre of the Veloren universe. Most client-side
        // things are managed from here, and as such it's important that it
        // stays organised. Please consult the core developers before making
        // significant changes to this code. Here is the approximate order of
        // things. Please update it as this code changes.
        //
        // 1) Collect input from the frontend, apply input effects to the state
        //    of the game
        // 2) Handle messages from the server
        // 3) Go through any events (timer-driven or otherwise) that need handling
        //    and apply them to the state of the game
        // 4) Perform a single LocalState tick (i.e: update the world and entities
        //    in the world)
        // 5) Go through the terrain update queue and apply all changes
        //    to the terrain
        // 6) Sync information to the server
        // 7) Finish the tick, passing actions of the main thread back
        //    to the frontend

        // 1) Handle input from frontend.
        // Pass character actions from frontend input to the player's entity.
        if let ClientState::Character = self.client_state {
            if let Err(err) = self
                .state
                .ecs()
                .write_storage::<Controller>()
                .entry(self.entity)
                .map(|entry| {
                    entry
                        .or_insert_with(|| Controller {
                            inputs: inputs.clone(),
                            events: Vec::new(),
                            actions: Vec::new(),
                        })
                        .inputs = inputs.clone();
                })
            {
                error!(
                    "Couldn't access controller component on client entity: {:?}",
                    err
                );
            }
            self.postbox
                .send_message(ClientMsg::ControllerInputs(inputs));
        }

        // 2) Build up a list of events for this frame, to be passed to the frontend.
        let mut frontend_events = Vec::new();

        // Prepare for new events
        {
            let ecs = self.state.ecs();
            for (entity, _) in (&ecs.entities(), &ecs.read_storage::<comp::Body>()).join() {
                let mut last_character_states =
                    ecs.write_storage::<comp::Last<comp::CharacterState>>();
                if let Some(client_character_state) =
                    ecs.read_storage::<comp::CharacterState>().get(entity)
                {
                    if last_character_states
                        .get(entity)
                        .map(|l| !client_character_state.same_variant(&l.0))
                        .unwrap_or(true)
                    {
                        let _ = last_character_states
                            .insert(entity, comp::Last(client_character_state.clone()));
                    }
                }
            }
        }

        // Handle new messages from the server.
        frontend_events.append(&mut self.handle_new_messages()?);

        // 3) Update client local data

        // 4) Tick the client's LocalState
        self.state.tick(dt, add_foreign_systems, true);

        // 5) Terrain
        let pos = self
            .state
            .read_storage::<comp::Pos>()
            .get(self.entity)
            .cloned();
        if let (Some(pos), Some(view_distance)) = (pos, self.view_distance) {
            let chunk_pos = self.state.terrain().pos_key(pos.0.map(|e| e as i32));

            // Remove chunks that are too far from the player.
            let mut chunks_to_remove = Vec::new();
            self.state.terrain().iter().for_each(|(key, _)| {
                // Subtract 2 from the offset before computing squared magnitude
                // 1 for the chunks needed bordering other chunks for meshing
                // 1 as a buffer so that if the player moves back in that direction the chunks
                //   don't need to be reloaded
                if (chunk_pos - key)
                    .map(|e: i32| (e.abs() as u32).checked_sub(2).unwrap_or(0))
                    .magnitude_squared()
                    > view_distance.pow(2)
                {
                    chunks_to_remove.push(key);
                }
            });
            for key in chunks_to_remove {
                self.state.remove_chunk(key);
            }

            // Request chunks from the server.
            self.loaded_distance = ((view_distance * TerrainChunkSize::RECT_SIZE.x) as f32).powi(2);
            // +1 so we can find a chunk that's outside the vd for better fog
            for dist in 0..view_distance as i32 + 1 {
                // Only iterate through chunks that need to be loaded for circular vd
                // The (dist - 2) explained:
                // -0.5 because a chunk is visible if its corner is within the view distance
                // -0.5 for being able to move to the corner of the current chunk
                // -1 because chunks are not meshed if they don't have all their neighbors
                //     (notice also that view_distance is decreased by 1)
                //     (this subtraction on vd is ommitted elsewhere in order to provide
                //     a buffer layer of loaded chunks)
                let top = if 2 * (dist - 2).max(0).pow(2) > (view_distance - 1).pow(2) as i32 {
                    ((view_distance - 1).pow(2) as f32 - (dist - 2).pow(2) as f32)
                        .sqrt()
                        .round() as i32
                        + 1
                } else {
                    dist
                };

                let mut skip_mode = false;
                for i in -top..top + 1 {
                    let keys = [
                        chunk_pos + Vec2::new(dist, i),
                        chunk_pos + Vec2::new(i, dist),
                        chunk_pos + Vec2::new(-dist, i),
                        chunk_pos + Vec2::new(i, -dist),
                    ];

                    for key in keys.iter() {
                        if self.state.terrain().get_key(*key).is_none() {
                            if !skip_mode && !self.pending_chunks.contains_key(key) {
                                if self.pending_chunks.len() < 4 {
                                    self.postbox
                                        .send_message(ClientMsg::TerrainChunkRequest { key: *key });
                                    self.pending_chunks.insert(*key, Instant::now());
                                } else {
                                    skip_mode = true;
                                }
                            }

                            let dist_to_player =
                                (self.state.terrain().key_pos(*key).map(|x| x as f32)
                                    + TerrainChunkSize::RECT_SIZE.map(|x| x as f32) / 2.0)
                                    .distance_squared(pos.0.into());

                            if dist_to_player < self.loaded_distance {
                                self.loaded_distance = dist_to_player;
                            }
                        }
                    }
                }
            }
            self.loaded_distance = self.loaded_distance.sqrt()
                - ((TerrainChunkSize::RECT_SIZE.x as f32 / 2.0).powi(2)
                    + (TerrainChunkSize::RECT_SIZE.y as f32 / 2.0).powi(2))
                .sqrt();

            // If chunks are taking too long, assume they're no longer pending.
            let now = Instant::now();
            self.pending_chunks
                .retain(|_, created| now.duration_since(*created) < Duration::from_secs(3));
        }

        // Send a ping to the server once every second
        if self.state.get_time() - self.last_server_ping > 1. {
            self.postbox.send_message(ClientMsg::Ping);
            self.last_server_ping = self.state.get_time();
        }

        // 6) Update the server about the player's physics attributes.
        if let ClientState::Character = self.client_state {
            if let (Some(pos), Some(vel), Some(ori)) = (
                self.state.read_storage().get(self.entity).cloned(),
                self.state.read_storage().get(self.entity).cloned(),
                self.state.read_storage().get(self.entity).cloned(),
            ) {
                self.postbox
                    .send_message(ClientMsg::PlayerPhysics { pos, vel, ori });
            }
        }

        /*
        // Output debug metrics
        if log_enabled!(log::Level::Info) && self.tick % 600 == 0 {
            let metrics = self
                .state
                .terrain()
                .iter()
                .fold(ChonkMetrics::default(), |a, (_, c)| a + c.get_metrics());
            info!("{:?}", metrics);
        }
        */

        // 7) Finish the tick, pass control back to the frontend.
        self.tick += 1;
        Ok(frontend_events)
    }

    /// Clean up the client after a tick.
    pub fn cleanup(&mut self) {
        // Cleanup the local state
        self.state.cleanup();
    }

    /// Handle new server messages.
    fn handle_new_messages(&mut self) -> Result<Vec<Event>, Error> {
        let mut frontend_events = Vec::new();

        // Check that we have an valid connection.
        // Use the last ping time as a 1s rate limiter, we only notify the user once per
        // second
        if self.state.get_time() - self.last_server_ping > 1. {
            let duration_since_last_pong = self.state.get_time() - self.last_server_pong;

            // Dispatch a notification to the HUD warning they will be kicked in {n} seconds
            if duration_since_last_pong >= SERVER_TIMEOUT_GRACE_PERIOD {
                if self.state.get_time() - duration_since_last_pong > 0. {
                    frontend_events.push(Event::DisconnectionNotification(
                        (self.state.get_time() - duration_since_last_pong).round() as u64,
                    ));
                }
            }
        }

        let new_msgs = self.postbox.new_messages();

        if new_msgs.len() > 0 {
            for msg in new_msgs {
                match msg {
                    ServerMsg::TooManyPlayers => {
                        return Err(Error::ServerWentMad);
                    },
                    ServerMsg::Shutdown => return Err(Error::ServerShutdown),
                    ServerMsg::InitialSync { .. } => return Err(Error::ServerWentMad),
                    ServerMsg::PlayerListUpdate(PlayerListUpdate::Init(list)) => {
                        self.player_list = list
                    },
                    ServerMsg::PlayerListUpdate(PlayerListUpdate::Add(uid, name)) => {
                        if let Some(old_name) = self.player_list.insert(uid, name.clone()) {
                            warn!(
                                "Received msg to insert {} with uid {} into the player list but \
                                 there was already an entry for {} with the same uid that was \
                                 overwritten!",
                                name, uid, old_name
                            );
                        }
                    },
                    ServerMsg::PlayerListUpdate(PlayerListUpdate::Remove(uid)) => {
                        if self.player_list.remove(&uid).is_none() {
                            warn!(
                                "Received msg to remove uid {} from the player list by they \
                                 weren't in the list!",
                                uid
                            );
                        }
                    },
                    ServerMsg::PlayerListUpdate(PlayerListUpdate::Alias(uid, new_name)) => {
                        if let Some(name) = self.player_list.get_mut(&uid) {
                            *name = new_name;
                        } else {
                            warn!(
                                "Received msg to alias player with uid {} to {} but this uid is \
                                 not in the player list",
                                uid, new_name
                            );
                        }
                    },

                    ServerMsg::Ping => self.postbox.send_message(ClientMsg::Pong),
                    ServerMsg::Pong => {
                        self.last_server_pong = self.state.get_time();

                        self.last_ping_delta =
                            (self.state.get_time() - self.last_server_ping).round();
                    },
                    ServerMsg::ChatMsg { message, chat_type } => {
                        frontend_events.push(Event::Chat { message, chat_type })
                    },
                    ServerMsg::SetPlayerEntity(uid) => {
                        if let Some(entity) = self.state.ecs().entity_from_uid(uid) {
                            self.entity = entity;
                        } else {
                            return Err(Error::Other("Failed to find entity from uid.".to_owned()));
                        }
                    },
                    ServerMsg::TimeOfDay(time_of_day) => {
                        *self.state.ecs_mut().write_resource() = time_of_day;
                    },
                    ServerMsg::EntitySync(entity_sync_package) => {
                        self.state
                            .ecs_mut()
                            .apply_entity_sync_package(entity_sync_package);
                    },
                    ServerMsg::CompSync(comp_sync_package) => {
                        self.state
                            .ecs_mut()
                            .apply_comp_sync_package(comp_sync_package);
                    },
                    ServerMsg::CreateEntity(entity_package) => {
                        self.state.ecs_mut().apply_entity_package(entity_package);
                    },
                    ServerMsg::DeleteEntity(entity) => {
                        if self
                            .state
                            .read_component_cloned::<Uid>(self.entity)
                            .map(|u| u.into())
                            != Some(entity)
                        {
                            self.state
                                .ecs_mut()
                                .delete_entity_and_clear_from_uid_allocator(entity);
                        }
                    },
                    // Cleanup for when the client goes back to the `Registered` state
                    ServerMsg::ExitIngameCleanup => {
                        // Get client entity Uid
                        let client_uid = self
                            .state
                            .read_component_cloned::<Uid>(self.entity)
                            .map(|u| u.into())
                            .expect("Client doesn't have a Uid!!!");
                        // Clear ecs of all entities
                        self.state.ecs_mut().delete_all();
                        self.state.ecs_mut().maintain();
                        self.state.ecs_mut().insert(UidAllocator::default());
                        // Recreate client entity with Uid
                        let entity_builder = self.state.ecs_mut().create_entity();
                        let uid = entity_builder
                            .world
                            .write_resource::<UidAllocator>()
                            .allocate(entity_builder.entity, Some(client_uid));
                        self.entity = entity_builder.with(uid).build();
                    },
                    ServerMsg::InventoryUpdate(inventory, event) => {
                        match event {
                            InventoryUpdateEvent::CollectFailed => {
                                frontend_events.push(Event::Chat {
                                    message: String::from(
                                        "Failed to collect item. Your inventory may be full!",
                                    ),
                                    chat_type: ChatType::Meta,
                                })
                            },
                            _ => {
                                self.state.write_component(self.entity, inventory);
                            },
                        }

                        self.state
                            .ecs()
                            .read_resource::<EventBus<SfxEventItem>>()
                            .emit_now(SfxEventItem::at_player_position(SfxEvent::Inventory(event)));
                    },
                    ServerMsg::TerrainChunkUpdate { key, chunk } => {
                        if let Ok(chunk) = chunk {
                            self.state.insert_chunk(key, *chunk);
                        }
                        self.pending_chunks.remove(&key);
                    },
                    ServerMsg::TerrainBlockUpdates(mut blocks) => {
                        blocks.drain().for_each(|(pos, block)| {
                            self.state.set_block(pos, block);
                        });
                    },
                    ServerMsg::StateAnswer(Ok(state)) => {
                        self.client_state = state;
                    },
                    ServerMsg::StateAnswer(Err((error, state))) => {
                        warn!(
                            "StateAnswer: {:?}. Server thinks client is in state {:?}.",
                            error, state
                        );
                    },
                    ServerMsg::Disconnect => {
                        frontend_events.push(Event::Disconnect);
                        self.postbox.send_message(ClientMsg::Terminate);
                    },
                }
            }
        } else if let Some(err) = self.postbox.error() {
            return Err(err.into());
        // We regularily ping in the tick method
        } else if self.state.get_time() - self.last_server_pong > SERVER_TIMEOUT {
            return Err(Error::ServerTimeout);
        }
        Ok(frontend_events)
    }

    /// Get the player's entity.
    pub fn entity(&self) -> EcsEntity { self.entity }

    /// Get the client state
    pub fn get_client_state(&self) -> ClientState { self.client_state }

    /// Get the current tick number.
    pub fn get_tick(&self) -> u64 { self.tick }

    pub fn get_ping_ms(&self) -> f64 { self.last_ping_delta * 1000.0 }

    /// Get a reference to the client's worker thread pool. This pool should be
    /// used for any computationally expensive operations that run outside
    /// of the main thread (i.e., threads that block on I/O operations are
    /// exempt).
    pub fn thread_pool(&self) -> &ThreadPool { &self.thread_pool }

    /// Get a reference to the client's game state.
    pub fn state(&self) -> &State { &self.state }

    /// Get a mutable reference to the client's game state.
    pub fn state_mut(&mut self) -> &mut State { &mut self.state }

    /// Get a vector of all the players on the server
    pub fn get_players(&mut self) -> Vec<comp::Player> {
        // TODO: Don't clone players.
        self.state
            .ecs()
            .read_storage::<comp::Player>()
            .join()
            .cloned()
            .collect()
    }
}

impl Drop for Client {
    fn drop(&mut self) { self.postbox.send_message(ClientMsg::Disconnect); }
}<|MERGE_RESOLUTION|>--- conflicted
+++ resolved
@@ -35,12 +35,8 @@
 // can pull out map drawing into common somehow.
 use hashbrown::HashMap;
 use image::DynamicImage;
-<<<<<<< HEAD
-use log::warn;
+use log::{error, warn};
 use num::traits::FloatConst;
-=======
-use log::{error, warn};
->>>>>>> 4fdf6896
 use std::{
     net::SocketAddr,
     sync::Arc,
