#![deny(unsafe_code)]
#![feature(label_break_value, option_zip)]

pub mod cmd;
pub mod error;

// Reexports
pub use crate::error::Error;
pub use authc::AuthClientError;
pub use specs::{
    join::Join,
    saveload::{Marker, MarkerAllocator},
    Builder, DispatcherBuilder, Entity as EcsEntity, ReadStorage, WorldExt,
};

use byteorder::{ByteOrder, LittleEndian};
use common::{
    character::CharacterItem,
    comp::{
        self, group, ControlAction, ControlEvent, Controller, ControllerInputs, GroupManip,
        InventoryManip, InventoryUpdateEvent,
    },
    msg::{
        validate_chat_msg, ChatMsgValidationError, ClientMsg, ClientState, InviteAnswer,
        Notification, PlayerInfo, PlayerListUpdate, RegisterError, RequestStateError, ServerInfo,
        ServerMsg, MAX_BYTES_CHAT_MSG,
    },
    outcome::Outcome,
    recipe::RecipeBook,
    state::State,
    sync::{Uid, UidAllocator, WorldSyncExt},
    terrain::{block::Block, neighbors, TerrainChunk, TerrainChunkSize},
    vol::RectVolSize,
};
use futures_executor::block_on;
use futures_timer::Delay;
use futures_util::{select, FutureExt};
use hashbrown::{HashMap, HashSet};
use image::DynamicImage;
use network::{
    Network, Participant, Pid, ProtocolAddr, Stream, PROMISES_CONSISTENCY, PROMISES_ORDERED,
};
use num::traits::FloatConst;
use rayon::prelude::*;
use std::{
    collections::VecDeque,
    net::SocketAddr,
    sync::Arc,
    time::{Duration, Instant},
};
use tracing::{debug, error, trace, warn};
use uvth::{ThreadPool, ThreadPoolBuilder};
use vek::*;

// The duration of network inactivity until the player is kicked
// @TODO: in the future, this should be configurable on the server
// and be provided to the client
const SERVER_TIMEOUT: f64 = 20.0;

// After this duration has elapsed, the user will begin getting kick warnings in
// their chat window
const SERVER_TIMEOUT_GRACE_PERIOD: f64 = 14.0;
const PING_ROLLING_AVERAGE_SECS: usize = 10;

pub enum Event {
    Chat(comp::ChatMsg),
    Disconnect,
    DisconnectionNotification(u64),
    InventoryUpdated(InventoryUpdateEvent),
    Notification(Notification),
    SetViewDistance(u32),
    Outcome(Outcome),
}

pub struct Client {
    client_state: ClientState,
    thread_pool: ThreadPool,
    pub server_info: ServerInfo,
    /// Just the "base" layer for LOD; currently includes colors and nothing
    /// else. In the future we'll add more layers, like shadows, rivers, and
    /// probably foliage, cities, roads, and other structures.
    pub lod_base: Vec<u32>,
    /// The "height" layer for LOD; currently includes only land altitudes, but
    /// in the future should also water depth, and probably other
    /// information as well.
    pub lod_alt: Vec<u32>,
    /// The "shadow" layer for LOD.  Includes east and west horizon angles and
    /// an approximate max occluder height, which we use to try to
    /// approximate soft and volumetric shadows.
    pub lod_horizon: Vec<u32>,
    /// A fully rendered map image for use with the map and minimap; note that
    /// this can be constructed dynamically by combining the layers of world
    /// map data (e.g. with shadow map data or river data), but at present
    /// we opt not to do this.
    ///
    /// The second element of the tuple is the world size (as a 2D grid,
    /// in chunks), and the third element holds the minimum height for any land
    /// chunk (i.e. the sea level) in its x coordinate, and the maximum land
    /// height above this height (i.e. the max height) in its y coordinate.
    pub world_map: (Arc<DynamicImage>, Vec2<u16>, Vec2<f32>),
    pub player_list: HashMap<Uid, PlayerInfo>,
    pub character_list: CharacterList,
    pub active_character_id: Option<i32>,
    recipe_book: RecipeBook,
    available_recipes: HashSet<String>,

    max_group_size: u32,
    // Client has received an invite (inviter uid, time out instant)
    group_invite: Option<(Uid, std::time::Instant, std::time::Duration)>,
    group_leader: Option<Uid>,
    // Note: potentially representable as a client only component
    group_members: HashMap<Uid, group::Role>,
    // Pending invites that this client has sent out
    pending_invites: HashSet<Uid>,

    _network: Network,
    participant: Option<Participant>,
    singleton_stream: Stream,

    last_server_ping: f64,
    last_server_pong: f64,
    last_ping_delta: f64,
    ping_deltas: VecDeque<f64>,

    tick: u64,
    state: State,
    entity: EcsEntity,

    view_distance: Option<u32>,
    // TODO: move into voxygen
    loaded_distance: f32,

    pending_chunks: HashMap<Vec2<i32>, Instant>,
}

/// Holds data related to the current players characters, as well as some
/// additional state to handle UI.
#[derive(Default)]
pub struct CharacterList {
    pub characters: Vec<CharacterItem>,
    pub loading: bool,
    pub error: Option<String>,
}

impl Client {
    /// Create a new `Client`.
    pub fn new<A: Into<SocketAddr>>(addr: A, view_distance: Option<u32>) -> Result<Self, Error> {
        let client_state = ClientState::Connected;

        let mut thread_pool = ThreadPoolBuilder::new()
            .name("veloren-worker".into())
            .build();
        // We reduce the thread count by 1 to keep rendering smooth
        thread_pool.set_num_threads((num_cpus::get() - 1).max(1));

        let (network, scheduler) = Network::new(Pid::new());
        thread_pool.execute(scheduler);

        let participant = block_on(network.connect(ProtocolAddr::Tcp(addr.into())))?;
        let mut stream = block_on(participant.open(10, PROMISES_ORDERED | PROMISES_CONSISTENCY))?;

        // Wait for initial sync
<<<<<<< HEAD
        let (
            state,
            entity,
            server_info,
            lod_base,
            lod_alt,
            lod_horizon,
            world_map,
            recipe_book,
            max_group_size,
        ) = block_on(async {
            loop {
                match stream.recv().await? {
                    ServerMsg::InitialSync {
                        entity_package,
                        server_info,
                        time_of_day,
                        max_group_size,
                        world_map,
                        recipe_book,
                    } => {
                        // TODO: Display that versions don't match in Voxygen
                        if &server_info.git_hash != *common::util::GIT_HASH {
                            warn!(
                                "Server is running {}[{}], you are running {}[{}], versions might \
                                 be incompatible!",
                                server_info.git_hash,
                                server_info.git_date,
                                common::util::GIT_HASH.to_string(),
                                common::util::GIT_DATE.to_string(),
                            );
                        }
=======
        let (state, entity, server_info, world_map, recipe_book, max_group_size) = block_on(
            async {
                loop {
                    match stream.recv().await? {
                        ServerMsg::InitialSync {
                            entity_package,
                            server_info,
                            time_of_day,
                            max_group_size,
                            world_map: (map_size, world_map),
                            recipe_book,
                        } => {
                            // TODO: Display that versions don't match in Voxygen
                            if server_info.git_hash != *common::util::GIT_HASH {
                                warn!(
                                    "Server is running {}[{}], you are running {}[{}], versions \
                                     might be incompatible!",
                                    server_info.git_hash,
                                    server_info.git_date,
                                    common::util::GIT_HASH.to_string(),
                                    common::util::GIT_DATE.to_string(),
                                );
                            }

                            debug!("Auth Server: {:?}", server_info.auth_provider);
>>>>>>> 75c1d440

                        debug!("Auth Server: {:?}", server_info.auth_provider);

                        // Initialize `State`
                        let mut state = State::default();
                        // Client-only components
                        state
                            .ecs_mut()
                            .register::<comp::Last<comp::CharacterState>>();

                        let entity = state.ecs_mut().apply_entity_package(entity_package);
                        *state.ecs_mut().write_resource() = time_of_day;

                        let map_size_lg = common::terrain::MapSizeLg::new(world_map.dimensions_lg)
                            .map_err(|_| {
                                Error::Other(format!(
                                    "Server sent bad world map dimensions: {:?}",
                                    world_map.dimensions_lg,
                                ))
                            })?;
                        let map_size = map_size_lg.chunks();
                        let max_height = world_map.max_height;
                        let sea_level = world_map.sea_level;
                        let rgba = world_map.rgba;
                        let alt = world_map.alt;
                        let expected_size =
                            (u32::from(map_size.x) * u32::from(map_size.y)) as usize;
                        if rgba.len() != expected_size {
                            return Err(Error::Other("Server sent a bad world map image".into()));
                        }
                        if alt.len() != expected_size {
                            return Err(Error::Other("Server sent a bad altitude map.".into()));
                        }
                        let [west, east] = world_map.horizons;
                        let scale_angle =
                            |a: u8| (a as f32 / 255.0 * <f32 as FloatConst>::FRAC_PI_2()).tan();
                        let scale_height = |h: u8| h as f32 / 255.0 * max_height;
                        let scale_height_big = |h: u32| (h >> 3) as f32 / 8191.0 * max_height;

                        debug!("Preparing image...");
                        let unzip_horizons = |(angles, heights): &(Vec<_>, Vec<_>)| {
                            (
                                angles.iter().copied().map(scale_angle).collect::<Vec<_>>(),
                                heights
                                    .iter()
                                    .copied()
                                    .map(scale_height)
                                    .collect::<Vec<_>>(),
                            )
                        };
                        let horizons = [unzip_horizons(&west), unzip_horizons(&east)];

                        // Redraw map (with shadows this time).
                        let mut world_map = vec![0u32; rgba.len()];
                        let mut map_config = common::terrain::map::MapConfig::orthographic(
                            map_size_lg,
                            core::ops::RangeInclusive::new(0.0, max_height),
                        );
                        map_config.horizons = Some(&horizons);
                        let rescale_height = |h: f32| h / max_height;
                        let bounds_check = |pos: Vec2<i32>| {
                            pos.reduce_partial_min() >= 0
                                && pos.x < map_size.x as i32
                                && pos.y < map_size.y as i32
                        };
                        map_config.generate(
                            |pos| {
                                let (rgba, alt, downhill_wpos) = if bounds_check(pos) {
                                    let posi =
                                        pos.y as usize * map_size.x as usize + pos.x as usize;
                                    let [r, g, b, a] = rgba[posi].to_le_bytes();
                                    let alti = alt[posi];
                                    // Compute downhill.
                                    let downhill = {
                                        let mut best = -1;
                                        let mut besth = alti;
                                        for nposi in neighbors(map_size_lg, posi) {
                                            let nbh = alt[nposi];
                                            if nbh < besth {
                                                besth = nbh;
                                                best = nposi as isize;
                                            }
                                        }
                                        best
                                    };
                                    let downhill_wpos = if downhill < 0 {
                                        None
                                    } else {
                                        Some(
                                            Vec2::new(
                                                (downhill as usize % map_size.x as usize) as i32,
                                                (downhill as usize / map_size.x as usize) as i32,
                                            ) * TerrainChunkSize::RECT_SIZE.map(|e| e as i32),
                                        )
                                    };
                                    (Rgba::new(r, g, b, a), alti, downhill_wpos)
                                } else {
                                    (Rgba::zero(), 0, None)
                                };
                                let wpos = pos * TerrainChunkSize::RECT_SIZE.map(|e| e as i32);
                                let downhill_wpos = downhill_wpos.unwrap_or(
                                    wpos + TerrainChunkSize::RECT_SIZE.map(|e| e as i32),
                                );
                                let alt = rescale_height(scale_height_big(alt));
                                common::terrain::map::MapSample {
                                    rgb: Rgb::from(rgba),
                                    alt: f64::from(alt),
                                    downhill_wpos,
                                    connections: None,
                                }
                            },
                            |wpos| {
                                let pos =
                                    wpos.map2(TerrainChunkSize::RECT_SIZE, |e, f| e / f as i32);
                                rescale_height(if bounds_check(pos) {
                                    let posi =
                                        pos.y as usize * map_size.x as usize + pos.x as usize;
                                    scale_height_big(alt[posi])
                                } else {
                                    0.0
                                })
                            },
                            |pos, (r, g, b, a)| {
                                world_map[pos.y * map_size.x as usize + pos.x] =
                                    u32::from_le_bytes([r, g, b, a]);
                            },
                        );
                        let make_raw = |rgba| -> Result<_, Error> {
                            let mut raw = vec![0u8; 4 * world_map.len()];
                            LittleEndian::write_u32_into(rgba, &mut raw);
                            Ok(Arc::new(
                                image::DynamicImage::ImageRgba8({
                                // Should not fail if the dimensions are correct.
                                let map =
                                    image::ImageBuffer::from_raw(u32::from(map_size.x), u32::from(map_size.y), raw);
                                map.ok_or_else(|| Error::Other("Server sent a bad world map image".into()))?
                            })
                            // Flip the image, since Voxygen uses an orientation where rotation from
                            // positive x axis to positive y axis is counterclockwise around the z axis.
                            .flipv(),
                            ))
                        };
                        let lod_base = rgba;
                        let lod_alt = alt;
                        let world_map = make_raw(&world_map)?;
                        let horizons = (west.0, west.1, east.0, east.1)
                            .into_par_iter()
                            .map(|(wa, wh, ea, eh)| u32::from_le_bytes([wa, wh, ea, eh]))
                            .collect::<Vec<_>>();
                        let lod_horizon = horizons;
                        let map_bounds = Vec2::new(sea_level, max_height);
                        debug!("Done preparing image...");

                        break Ok((
                            state,
                            entity,
                            server_info,
                            lod_base,
                            lod_alt,
                            lod_horizon,
                            (world_map, map_size, map_bounds),
                            recipe_book,
                            max_group_size,
                        ));
                    },
                    ServerMsg::TooManyPlayers => break Err(Error::TooManyPlayers),
                    err => {
                        warn!("whoops, server mad {:?}, ignoring", err);
                    },
                }
            }
        })?;

        stream.send(ClientMsg::Ping)?;

        let mut thread_pool = ThreadPoolBuilder::new()
            .name("veloren-worker".into())
            .build();
        // We reduce the thread count by 1 to keep rendering smooth
        thread_pool.set_num_threads((num_cpus::get() - 1).max(1));

        Ok(Self {
            client_state,
            thread_pool,
            server_info,
            world_map,
            lod_base,
            lod_alt,
            lod_horizon,
            player_list: HashMap::new(),
            character_list: CharacterList::default(),
            active_character_id: None,
            recipe_book,
            available_recipes: HashSet::default(),

            max_group_size,
            group_invite: None,
            group_leader: None,
            group_members: HashMap::new(),
            pending_invites: HashSet::new(),

            _network: network,
            participant: Some(participant),
            singleton_stream: stream,

            last_server_ping: 0.0,
            last_server_pong: 0.0,
            last_ping_delta: 0.0,
            ping_deltas: VecDeque::new(),

            tick: 0,
            state,
            entity,
            view_distance,
            loaded_distance: 0.0,

            pending_chunks: HashMap::new(),
        })
    }

    pub fn with_thread_pool(mut self, thread_pool: ThreadPool) -> Self {
        self.thread_pool = thread_pool;
        self
    }

    /// Request a state transition to `ClientState::Registered`.
    pub fn register(
        &mut self,
        username: String,
        password: String,
        mut auth_trusted: impl FnMut(&str) -> bool,
    ) -> Result<(), Error> {
        // Authentication
        let token_or_username = self.server_info.auth_provider.as_ref().map(|addr|
                // Query whether this is a trusted auth server
                if auth_trusted(&addr) {
                    Ok(authc::AuthClient::new(addr)
                        .sign_in(&username, &password)?
                        .serialize())
                } else {
                    Err(Error::AuthServerNotTrusted)
                }
        ).unwrap_or(Ok(username))?;

        self.singleton_stream.send(ClientMsg::Register {
            view_distance: self.view_distance,
            token_or_username,
        })?;
        self.client_state = ClientState::Pending;

        block_on(async {
            loop {
                match self.singleton_stream.recv().await? {
                    ServerMsg::StateAnswer(Err((
                        RequestStateError::RegisterDenied(err),
                        state,
                    ))) => {
                        self.client_state = state;
                        break Err(match err {
                            RegisterError::AlreadyLoggedIn => Error::AlreadyLoggedIn,
                            RegisterError::AuthError(err) => Error::AuthErr(err),
                            RegisterError::InvalidCharacter => Error::InvalidCharacter,
                            RegisterError::NotOnWhitelist => Error::NotOnWhitelist,
                        });
                    },
                    ServerMsg::StateAnswer(Ok(ClientState::Registered)) => break Ok(()),
                    ignore => {
                        warn!(
                            "Ignoring what the server send till registered: {:? }",
                            ignore
                        );
                        //return Err(Error::ServerWentMad)
                    },
                }
            }
        })
    }

    /// Request a state transition to `ClientState::Character`.
    pub fn request_character(&mut self, character_id: i32) {
        self.singleton_stream
            .send(ClientMsg::Character(character_id))
            .unwrap();

        self.active_character_id = Some(character_id);
        self.client_state = ClientState::Pending;
    }

    /// Load the current players character list
    pub fn load_character_list(&mut self) {
        self.character_list.loading = true;
        self.singleton_stream
            .send(ClientMsg::RequestCharacterList)
            .unwrap();
    }

    /// New character creation
    pub fn create_character(&mut self, alias: String, tool: Option<String>, body: comp::Body) {
        self.character_list.loading = true;
        self.singleton_stream
            .send(ClientMsg::CreateCharacter { alias, tool, body })
            .unwrap();
    }

    /// Character deletion
    pub fn delete_character(&mut self, character_id: i32) {
        self.character_list.loading = true;
        self.singleton_stream
            .send(ClientMsg::DeleteCharacter(character_id))
            .unwrap();
    }

    /// Send disconnect message to the server
    pub fn request_logout(&mut self) {
        debug!("Requesting logout from server");
        if let Err(e) = self.singleton_stream.send(ClientMsg::Disconnect) {
            error!(
                ?e,
                "Couldn't send disconnect package to server, did server close already?"
            );
        }
    }

    /// Request a state transition to `ClientState::Registered` from an ingame
    /// state.
    pub fn request_remove_character(&mut self) {
        self.singleton_stream.send(ClientMsg::ExitIngame).unwrap();
        self.client_state = ClientState::Pending;
    }

    pub fn set_view_distance(&mut self, view_distance: u32) {
        self.view_distance = Some(view_distance.max(1).min(65));
        self.singleton_stream
            .send(ClientMsg::SetViewDistance(self.view_distance.unwrap()))
            .unwrap();
        // Can't fail
    }

    pub fn use_slot(&mut self, slot: comp::slot::Slot) {
        self.singleton_stream
            .send(ClientMsg::ControlEvent(ControlEvent::InventoryManip(
                InventoryManip::Use(slot),
            )))
            .unwrap();
    }

    pub fn swap_slots(&mut self, a: comp::slot::Slot, b: comp::slot::Slot) {
        self.singleton_stream
            .send(ClientMsg::ControlEvent(ControlEvent::InventoryManip(
                InventoryManip::Swap(a, b),
            )))
            .unwrap();
    }

    pub fn drop_slot(&mut self, slot: comp::slot::Slot) {
        self.singleton_stream
            .send(ClientMsg::ControlEvent(ControlEvent::InventoryManip(
                InventoryManip::Drop(slot),
            )))
            .unwrap();
    }

    pub fn pick_up(&mut self, entity: EcsEntity) {
        if let Some(uid) = self.state.read_component_cloned(entity) {
            self.singleton_stream
                .send(ClientMsg::ControlEvent(ControlEvent::InventoryManip(
                    InventoryManip::Pickup(uid),
                )))
                .unwrap();
        }
    }

    pub fn recipe_book(&self) -> &RecipeBook { &self.recipe_book }

    pub fn available_recipes(&self) -> &HashSet<String> { &self.available_recipes }

    pub fn can_craft_recipe(&self, recipe: &str) -> bool {
        self.recipe_book
            .get(recipe)
            .zip(self.inventories().get(self.entity))
            .map(|(recipe, inv)| inv.contains_ingredients(&*recipe).is_ok())
            .unwrap_or(false)
    }

    pub fn craft_recipe(&mut self, recipe: &str) -> bool {
        if self.can_craft_recipe(recipe) {
            self.singleton_stream
                .send(ClientMsg::ControlEvent(ControlEvent::InventoryManip(
                    InventoryManip::CraftRecipe(recipe.to_string()),
                )))
                .unwrap();
            true
        } else {
            false
        }
    }

    fn update_available_recipes(&mut self) {
        self.available_recipes = self
            .recipe_book
            .iter()
            .map(|(name, _)| name.clone())
            .filter(|name| self.can_craft_recipe(name))
            .collect();
    }

    pub fn toggle_lantern(&mut self) {
        self.singleton_stream
            .send(ClientMsg::ControlEvent(ControlEvent::ToggleLantern))
            .unwrap();
    }

    pub fn max_group_size(&self) -> u32 { self.max_group_size }

    pub fn group_invite(&self) -> Option<(Uid, std::time::Instant, std::time::Duration)> {
        self.group_invite
    }

    pub fn group_info(&self) -> Option<(String, Uid)> {
        self.group_leader.map(|l| ("Group".into(), l)) // TODO
    }

    pub fn group_members(&self) -> &HashMap<Uid, group::Role> { &self.group_members }

    pub fn pending_invites(&self) -> &HashSet<Uid> { &self.pending_invites }

    pub fn send_group_invite(&mut self, invitee: Uid) {
        self.singleton_stream
            .send(ClientMsg::ControlEvent(ControlEvent::GroupManip(
                GroupManip::Invite(invitee),
            )))
            .unwrap()
    }

    pub fn accept_group_invite(&mut self) {
        // Clear invite
        self.group_invite.take();
        self.singleton_stream
            .send(ClientMsg::ControlEvent(ControlEvent::GroupManip(
                GroupManip::Accept,
            )))
            .unwrap();
    }

    pub fn decline_group_invite(&mut self) {
        // Clear invite
        self.group_invite.take();
        self.singleton_stream
            .send(ClientMsg::ControlEvent(ControlEvent::GroupManip(
                GroupManip::Decline,
            )))
            .unwrap();
    }

    pub fn leave_group(&mut self) {
        self.singleton_stream
            .send(ClientMsg::ControlEvent(ControlEvent::GroupManip(
                GroupManip::Leave,
            )))
            .unwrap();
    }

    pub fn kick_from_group(&mut self, uid: Uid) {
        self.singleton_stream
            .send(ClientMsg::ControlEvent(ControlEvent::GroupManip(
                GroupManip::Kick(uid),
            )))
            .unwrap();
    }

    pub fn assign_group_leader(&mut self, uid: Uid) {
        self.singleton_stream
            .send(ClientMsg::ControlEvent(ControlEvent::GroupManip(
                GroupManip::AssignLeader(uid),
            )))
            .unwrap();
    }

    pub fn is_mounted(&self) -> bool {
        self.state
            .ecs()
            .read_storage::<comp::Mounting>()
            .get(self.entity)
            .is_some()
    }

    pub fn mount(&mut self, entity: EcsEntity) {
        if let Some(uid) = self.state.read_component_cloned(entity) {
            self.singleton_stream
                .send(ClientMsg::ControlEvent(ControlEvent::Mount(uid)))
                .unwrap();
        }
    }

    pub fn unmount(&mut self) {
        self.singleton_stream
            .send(ClientMsg::ControlEvent(ControlEvent::Unmount))
            .unwrap();
    }

    pub fn respawn(&mut self) {
        if self
            .state
            .ecs()
            .read_storage::<comp::Stats>()
            .get(self.entity)
            .map_or(false, |s| s.is_dead)
        {
            self.singleton_stream
                .send(ClientMsg::ControlEvent(ControlEvent::Respawn))
                .unwrap();
        }
    }

    /// Checks whether a player can swap their weapon+ability `Loadout` settings
    /// and sends the `ControlAction` event that signals to do the swap.
    pub fn swap_loadout(&mut self) { self.control_action(ControlAction::SwapLoadout) }

    pub fn toggle_wield(&mut self) {
        let is_wielding = self
            .state
            .ecs()
            .read_storage::<comp::CharacterState>()
            .get(self.entity)
            .map(|cs| cs.is_wield());

        match is_wielding {
            Some(true) => self.control_action(ControlAction::Unwield),
            Some(false) => self.control_action(ControlAction::Wield),
            None => warn!("Can't toggle wield, client entity doesn't have a `CharacterState`"),
        }
    }

    pub fn toggle_sit(&mut self) {
        let is_sitting = self
            .state
            .ecs()
            .read_storage::<comp::CharacterState>()
            .get(self.entity)
            .map(|cs| matches!(cs, comp::CharacterState::Sit));

        match is_sitting {
            Some(true) => self.control_action(ControlAction::Stand),
            Some(false) => self.control_action(ControlAction::Sit),
            None => warn!("Can't toggle sit, client entity doesn't have a `CharacterState`"),
        }
    }

    pub fn toggle_dance(&mut self) {
        let is_dancing = self
            .state
            .ecs()
            .read_storage::<comp::CharacterState>()
            .get(self.entity)
            .map(|cs| matches!(cs, comp::CharacterState::Dance));

        match is_dancing {
            Some(true) => self.control_action(ControlAction::Stand),
            Some(false) => self.control_action(ControlAction::Dance),
            None => warn!("Can't toggle dance, client entity doesn't have a `CharacterState`"),
        }
    }

    pub fn toggle_sneak(&mut self) {
        let is_sneaking = self
            .state
            .ecs()
            .read_storage::<comp::CharacterState>()
            .get(self.entity)
            .map(|cs| matches!(cs, comp::CharacterState::Sneak));

        match is_sneaking {
            Some(true) => self.control_action(ControlAction::Stand),
            Some(false) => self.control_action(ControlAction::Sneak),
            None => warn!("Can't toggle sneak, client entity doesn't have a `CharacterState`"),
        }
    }

    pub fn toggle_glide(&mut self) {
        let is_gliding = self
            .state
            .ecs()
            .read_storage::<comp::CharacterState>()
            .get(self.entity)
            .map(|cs| {
                matches!(
                    cs,
                    comp::CharacterState::GlideWield | comp::CharacterState::Glide
                )
            });

        match is_gliding {
            Some(true) => self.control_action(ControlAction::Unwield),
            Some(false) => self.control_action(ControlAction::GlideWield),
            None => warn!("Can't toggle glide, client entity doesn't have a `CharacterState`"),
        }
    }

    fn control_action(&mut self, control_action: ControlAction) {
        if let Some(controller) = self
            .state
            .ecs()
            .write_storage::<Controller>()
            .get_mut(self.entity)
        {
            controller.actions.push(control_action);
        }
        self.singleton_stream
            .send(ClientMsg::ControlAction(control_action))
            .unwrap();
    }

    pub fn view_distance(&self) -> Option<u32> { self.view_distance }

    pub fn loaded_distance(&self) -> f32 { self.loaded_distance }

    pub fn current_chunk(&self) -> Option<Arc<TerrainChunk>> {
        let chunk_pos = Vec2::from(
            self.state
                .read_storage::<comp::Pos>()
                .get(self.entity)
                .cloned()?
                .0,
        )
        .map2(TerrainChunkSize::RECT_SIZE, |e: f32, sz| {
            (e as u32).div_euclid(sz) as i32
        });

        self.state.terrain().get_key_arc(chunk_pos).cloned()
    }

    pub fn inventories(&self) -> ReadStorage<comp::Inventory> { self.state.read_storage() }

    pub fn loadouts(&self) -> ReadStorage<comp::Loadout> { self.state.read_storage() }

    /// Send a chat message to the server.
    pub fn send_chat(&mut self, message: String) {
        match validate_chat_msg(&message) {
            Ok(()) => self
                .singleton_stream
                .send(ClientMsg::ChatMsg(message))
                .unwrap(),
            Err(ChatMsgValidationError::TooLong) => tracing::warn!(
                "Attempted to send a message that's too long (Over {} bytes)",
                MAX_BYTES_CHAT_MSG
            ),
        }
    }

    /// Remove all cached terrain
    pub fn clear_terrain(&mut self) {
        self.state.clear_terrain();
        self.pending_chunks.clear();
    }

    pub fn place_block(&mut self, pos: Vec3<i32>, block: Block) {
        self.singleton_stream
            .send(ClientMsg::PlaceBlock(pos, block))
            .unwrap();
    }

    pub fn remove_block(&mut self, pos: Vec3<i32>) {
        self.singleton_stream
            .send(ClientMsg::BreakBlock(pos))
            .unwrap();
    }

    pub fn collect_block(&mut self, pos: Vec3<i32>) {
        self.singleton_stream
            .send(ClientMsg::ControlEvent(ControlEvent::InventoryManip(
                InventoryManip::Collect(pos),
            )))
            .unwrap();
    }

    /// Execute a single client tick, handle input and update the game state by
    /// the given duration.
    pub fn tick(
        &mut self,
        inputs: ControllerInputs,
        dt: Duration,
        add_foreign_systems: impl Fn(&mut DispatcherBuilder),
    ) -> Result<Vec<Event>, Error> {
        // This tick function is the centre of the Veloren universe. Most client-side
        // things are managed from here, and as such it's important that it
        // stays organised. Please consult the core developers before making
        // significant changes to this code. Here is the approximate order of
        // things. Please update it as this code changes.
        //
        // 1) Collect input from the frontend, apply input effects to the state
        //    of the game
        // 2) Handle messages from the server
        // 3) Go through any events (timer-driven or otherwise) that need handling
        //    and apply them to the state of the game
        // 4) Perform a single LocalState tick (i.e: update the world and entities
        //    in the world)
        // 5) Go through the terrain update queue and apply all changes
        //    to the terrain
        // 6) Sync information to the server
        // 7) Finish the tick, passing actions of the main thread back
        //    to the frontend

        // 1) Handle input from frontend.
        // Pass character actions from frontend input to the player's entity.
        if let ClientState::Character = self.client_state {
            if let Err(e) = self
                .state
                .ecs()
                .write_storage::<Controller>()
                .entry(self.entity)
                .map(|entry| {
                    entry
                        .or_insert_with(|| Controller {
                            inputs: inputs.clone(),
                            events: Vec::new(),
                            actions: Vec::new(),
                        })
                        .inputs = inputs.clone();
                })
            {
                let entry = self.entity;
                error!(
                    ?e,
                    ?entry,
                    "Couldn't access controller component on client entity"
                );
            }
            self.singleton_stream
                .send(ClientMsg::ControllerInputs(inputs))?;
        }

        // 2) Build up a list of events for this frame, to be passed to the frontend.
        let mut frontend_events = Vec::new();

        // Prepare for new events
        {
            let ecs = self.state.ecs();
            for (entity, _) in (&ecs.entities(), &ecs.read_storage::<comp::Body>()).join() {
                let mut last_character_states =
                    ecs.write_storage::<comp::Last<comp::CharacterState>>();
                if let Some(client_character_state) =
                    ecs.read_storage::<comp::CharacterState>().get(entity)
                {
                    if last_character_states
                        .get(entity)
                        .map(|l| !client_character_state.same_variant(&l.0))
                        .unwrap_or(true)
                    {
                        let _ = last_character_states
                            .insert(entity, comp::Last(client_character_state.clone()));
                    }
                }
            }
        }

        // Handle new messages from the server.
        frontend_events.append(&mut self.handle_new_messages()?);

        // 3) Update client local data
        // Check if the group invite has timed out and remove if so
        if self
            .group_invite
            .map_or(false, |(_, timeout, dur)| timeout.elapsed() > dur)
        {
            self.group_invite = None;
        }

        // 4) Tick the client's LocalState
        self.state.tick(dt, add_foreign_systems, true);

        // 5) Terrain
        let pos = self
            .state
            .read_storage::<comp::Pos>()
            .get(self.entity)
            .cloned();
        if let (Some(pos), Some(view_distance)) = (pos, self.view_distance) {
            let chunk_pos = self.state.terrain().pos_key(pos.0.map(|e| e as i32));

            // Remove chunks that are too far from the player.
            let mut chunks_to_remove = Vec::new();
            self.state.terrain().iter().for_each(|(key, _)| {
                // Subtract 2 from the offset before computing squared magnitude
                // 1 for the chunks needed bordering other chunks for meshing
                // 1 as a buffer so that if the player moves back in that direction the chunks
                //   don't need to be reloaded
                if (chunk_pos - key)
                    .map(|e: i32| (e.abs() as u32).saturating_sub(2))
                    .magnitude_squared()
                    > view_distance.pow(2)
                {
                    chunks_to_remove.push(key);
                }
            });
            for key in chunks_to_remove {
                self.state.remove_chunk(key);
            }

            // Request chunks from the server.
            self.loaded_distance = ((view_distance * TerrainChunkSize::RECT_SIZE.x) as f32).powi(2);
            // +1 so we can find a chunk that's outside the vd for better fog
            for dist in 0..view_distance as i32 + 1 {
                // Only iterate through chunks that need to be loaded for circular vd
                // The (dist - 2) explained:
                // -0.5 because a chunk is visible if its corner is within the view distance
                // -0.5 for being able to move to the corner of the current chunk
                // -1 because chunks are not meshed if they don't have all their neighbors
                //     (notice also that view_distance is decreased by 1)
                //     (this subtraction on vd is ommitted elsewhere in order to provide
                //     a buffer layer of loaded chunks)
                let top = if 2 * (dist - 2).max(0).pow(2) > (view_distance - 1).pow(2) as i32 {
                    ((view_distance - 1).pow(2) as f32 - (dist - 2).pow(2) as f32)
                        .sqrt()
                        .round() as i32
                        + 1
                } else {
                    dist
                };

                let mut skip_mode = false;
                for i in -top..top + 1 {
                    let keys = [
                        chunk_pos + Vec2::new(dist, i),
                        chunk_pos + Vec2::new(i, dist),
                        chunk_pos + Vec2::new(-dist, i),
                        chunk_pos + Vec2::new(i, -dist),
                    ];

                    for key in keys.iter() {
                        if self.state.terrain().get_key(*key).is_none() {
                            if !skip_mode && !self.pending_chunks.contains_key(key) {
                                if self.pending_chunks.len() < 4 {
                                    self.singleton_stream
                                        .send(ClientMsg::TerrainChunkRequest { key: *key })?;
                                    self.pending_chunks.insert(*key, Instant::now());
                                } else {
                                    skip_mode = true;
                                }
                            }

                            let dist_to_player =
                                (self.state.terrain().key_pos(*key).map(|x| x as f32)
                                    + TerrainChunkSize::RECT_SIZE.map(|x| x as f32) / 2.0)
                                    .distance_squared(pos.0.into());

                            if dist_to_player < self.loaded_distance {
                                self.loaded_distance = dist_to_player;
                            }
                        }
                    }
                }
            }
            self.loaded_distance = self.loaded_distance.sqrt()
                - ((TerrainChunkSize::RECT_SIZE.x as f32 / 2.0).powi(2)
                    + (TerrainChunkSize::RECT_SIZE.y as f32 / 2.0).powi(2))
                .sqrt();

            // If chunks are taking too long, assume they're no longer pending.
            let now = Instant::now();
            self.pending_chunks
                .retain(|_, created| now.duration_since(*created) < Duration::from_secs(3));
        }

        // Send a ping to the server once every second
        if self.state.get_time() - self.last_server_ping > 1. {
            self.singleton_stream.send(ClientMsg::Ping)?;
            self.last_server_ping = self.state.get_time();
        }

        // 6) Update the server about the player's physics attributes.
        if let ClientState::Character = self.client_state {
            if let (Some(pos), Some(vel), Some(ori)) = (
                self.state.read_storage().get(self.entity).cloned(),
                self.state.read_storage().get(self.entity).cloned(),
                self.state.read_storage().get(self.entity).cloned(),
            ) {
                self.singleton_stream
                    .send(ClientMsg::PlayerPhysics { pos, vel, ori })?;
            }
        }

        /*
        // Output debug metrics
        if log_enabled!(Level::Info) && self.tick % 600 == 0 {
            let metrics = self
                .state
                .terrain()
                .iter()
                .fold(ChonkMetrics::default(), |a, (_, c)| a + c.get_metrics());
            info!("{:?}", metrics);
        }
        */

        // 7) Finish the tick, pass control back to the frontend.
        self.tick += 1;
        Ok(frontend_events)
    }

    /// Clean up the client after a tick.
    pub fn cleanup(&mut self) {
        // Cleanup the local state
        self.state.cleanup();
    }

    async fn handle_message(
        &mut self,
        frontend_events: &mut Vec<Event>,
        cnt: &mut u64,
    ) -> Result<(), Error> {
        loop {
            let msg = self.singleton_stream.recv().await?;
            *cnt += 1;
            match msg {
                ServerMsg::TooManyPlayers => {
                    return Err(Error::ServerWentMad);
                },
                ServerMsg::Shutdown => return Err(Error::ServerShutdown),
                ServerMsg::InitialSync { .. } => return Err(Error::ServerWentMad),
                ServerMsg::PlayerListUpdate(PlayerListUpdate::Init(list)) => {
                    self.player_list = list
                },
                ServerMsg::PlayerListUpdate(PlayerListUpdate::Add(uid, player_info)) => {
                    if let Some(old_player_info) = self.player_list.insert(uid, player_info.clone())
                    {
                        warn!(
                            "Received msg to insert {} with uid {} into the player list but there \
                             was already an entry for {} with the same uid that was overwritten!",
                            player_info.player_alias, uid, old_player_info.player_alias
                        );
                    }
                },
                ServerMsg::PlayerListUpdate(PlayerListUpdate::Admin(uid, admin)) => {
                    if let Some(player_info) = self.player_list.get_mut(&uid) {
                        player_info.is_admin = admin;
                    } else {
                        warn!(
                            "Received msg to update admin status of uid {}, but they were not in \
                             the list.",
                            uid
                        );
                    }
                },
                ServerMsg::PlayerListUpdate(PlayerListUpdate::SelectedCharacter(
                    uid,
                    char_info,
                )) => {
                    if let Some(player_info) = self.player_list.get_mut(&uid) {
                        player_info.character = Some(char_info);
                    } else {
                        warn!(
                            "Received msg to update character info for uid {}, but they were not \
                             in the list.",
                            uid
                        );
                    }
                },
                ServerMsg::PlayerListUpdate(PlayerListUpdate::LevelChange(uid, next_level)) => {
                    if let Some(player_info) = self.player_list.get_mut(&uid) {
                        player_info.character = match &player_info.character {
                            Some(character) => Some(common::msg::CharacterInfo {
                                name: character.name.to_string(),
                                level: next_level,
                            }),
                            None => {
                                warn!(
                                    "Received msg to update character level info to {} for uid \
                                     {}, but this player's character is None.",
                                    next_level, uid
                                );

                                None
                            },
                        };
                    }
                },
                ServerMsg::PlayerListUpdate(PlayerListUpdate::Remove(uid)) => {
                    // Instead of removing players, mark them as offline because we need to
                    // remember the names of disconnected players in chat.
                    //
                    // TODO the server should re-use uids of players that log out and log back
                    // in.

                    if let Some(player_info) = self.player_list.get_mut(&uid) {
                        if player_info.is_online {
                            player_info.is_online = false;
                        } else {
                            warn!(
                                "Received msg to remove uid {} from the player list by they were \
                                 already marked offline",
                                uid
                            );
                        }
                    } else {
                        warn!(
                            "Received msg to remove uid {} from the player list by they weren't \
                             in the list!",
                            uid
                        );
                    }
                },
                ServerMsg::PlayerListUpdate(PlayerListUpdate::Alias(uid, new_name)) => {
                    if let Some(player_info) = self.player_list.get_mut(&uid) {
                        player_info.player_alias = new_name;
                    } else {
                        warn!(
                            "Received msg to alias player with uid {} to {} but this uid is not \
                             in the player list",
                            uid, new_name
                        );
                    }
                },
                ServerMsg::GroupUpdate(change_notification) => {
                    use comp::group::ChangeNotification::*;
                    // Note: we use a hashmap since this would not work with entities outside
                    // the view distance
                    match change_notification {
                        Added(uid, role) => {
                            // Check if this is a newly formed group by looking for absence of
                            // other non pet group members
                            if !matches!(role, group::Role::Pet)
                                && !self
                                    .group_members
                                    .values()
                                    .any(|r| !matches!(r, group::Role::Pet))
                            {
                                frontend_events.push(Event::Chat(comp::ChatType::Meta.chat_msg(
                                    "Type /g or /group to chat with your group members",
                                )));
                            }
                            if let Some(player_info) = self.player_list.get(&uid) {
                                frontend_events.push(Event::Chat(
                                    comp::ChatType::GroupMeta("Group".into()).chat_msg(format!(
                                        "[{}] joined group",
                                        player_info.player_alias
                                    )),
                                ));
                            }
                            if self.group_members.insert(uid, role) == Some(role) {
                                warn!(
                                    "Received msg to add uid {} to the group members but they \
                                     were already there",
                                    uid
                                );
                            }
                        },
                        Removed(uid) => {
                            if let Some(player_info) = self.player_list.get(&uid) {
                                frontend_events.push(Event::Chat(
                                    comp::ChatType::GroupMeta("Group".into()).chat_msg(format!(
                                        "[{}] left group",
                                        player_info.player_alias
                                    )),
                                ));
                            }
                            if self.group_members.remove(&uid).is_none() {
                                warn!(
                                    "Received msg to remove uid {} from group members but by they \
                                     weren't in there!",
                                    uid
                                );
                            }
                        },
                        NewLeader(leader) => {
                            self.group_leader = Some(leader);
                        },
                        NewGroup { leader, members } => {
                            self.group_leader = Some(leader);
                            self.group_members = members.into_iter().collect();
                            // Currently add/remove messages treat client as an implicit member
                            // of the group whereas this message explicitly includes them so to
                            // be consistent for now we will remove the client from the
                            // received hashset
                            if let Some(uid) = self.uid() {
                                self.group_members.remove(&uid);
                            }
                        },
                        NoGroup => {
                            self.group_leader = None;
                            self.group_members = HashMap::new();
                        },
                    }
                },
                ServerMsg::GroupInvite { inviter, timeout } => {
                    self.group_invite = Some((inviter, std::time::Instant::now(), timeout));
                },
                ServerMsg::InvitePending(uid) => {
                    if !self.pending_invites.insert(uid) {
                        warn!("Received message about pending invite that was already pending");
                    }
                },
                ServerMsg::InviteComplete { target, answer } => {
                    if !self.pending_invites.remove(&target) {
                        warn!(
                            "Received completed invite message for invite that was not in the \
                             list of pending invites"
                        )
                    }
                    // TODO: expose this as a new event variant instead of going
                    // through the chat
                    let msg = match answer {
                        // TODO: say who accepted/declined/timed out the invite
                        InviteAnswer::Accepted => "Invite accepted",
                        InviteAnswer::Declined => "Invite declined",
                        InviteAnswer::TimedOut => "Invite timed out",
                    };
                    frontend_events.push(Event::Chat(comp::ChatType::Meta.chat_msg(msg)));
                },
                ServerMsg::Ping => {
                    self.singleton_stream.send(ClientMsg::Pong)?;
                },
                ServerMsg::Pong => {
                    self.last_server_pong = self.state.get_time();
                    self.last_ping_delta = self.state.get_time() - self.last_server_ping;

                    // Maintain the correct number of deltas for calculating the rolling average
                    // ping. The client sends a ping to the server every second so we should be
                    // receiving a pong reply roughly every second.
                    while self.ping_deltas.len() > PING_ROLLING_AVERAGE_SECS - 1 {
                        self.ping_deltas.pop_front();
                    }
                    self.ping_deltas.push_back(self.last_ping_delta);
                },
                ServerMsg::ChatMsg(m) => frontend_events.push(Event::Chat(m)),
                ServerMsg::SetPlayerEntity(uid) => {
                    if let Some(entity) = self.state.ecs().entity_from_uid(uid.0) {
                        self.entity = entity;
                    } else {
                        return Err(Error::Other("Failed to find entity from uid.".to_owned()));
                    }
                },
                ServerMsg::TimeOfDay(time_of_day) => {
                    *self.state.ecs_mut().write_resource() = time_of_day;
                },
                ServerMsg::EntitySync(entity_sync_package) => {
                    self.state
                        .ecs_mut()
                        .apply_entity_sync_package(entity_sync_package);
                },
                ServerMsg::CompSync(comp_sync_package) => {
                    self.state
                        .ecs_mut()
                        .apply_comp_sync_package(comp_sync_package);
                },
                ServerMsg::CreateEntity(entity_package) => {
                    self.state.ecs_mut().apply_entity_package(entity_package);
                },
                ServerMsg::DeleteEntity(entity) => {
                    if self.uid() != Some(entity) {
                        self.state
                            .ecs_mut()
                            .delete_entity_and_clear_from_uid_allocator(entity.0);
                    }
                },
                // Cleanup for when the client goes back to the `Registered` state
                ServerMsg::ExitIngameCleanup => {
                    self.clean_state();
                },
                ServerMsg::InventoryUpdate(inventory, event) => {
                    match event {
                        InventoryUpdateEvent::CollectFailed => {},
                        _ => {
                            // Push the updated inventory component to the client
                            self.state.write_component(self.entity, inventory);
                        },
                    }

                    self.update_available_recipes();

                    frontend_events.push(Event::InventoryUpdated(event));
                },
                ServerMsg::TerrainChunkUpdate { key, chunk } => {
                    if let Ok(chunk) = chunk {
                        self.state.insert_chunk(key, *chunk);
                    }
                    self.pending_chunks.remove(&key);
                },
                ServerMsg::TerrainBlockUpdates(mut blocks) => {
                    blocks.drain().for_each(|(pos, block)| {
                        self.state.set_block(pos, block);
                    });
                },
                ServerMsg::StateAnswer(Ok(state)) => {
                    self.client_state = state;
                },
                ServerMsg::StateAnswer(Err((error, state))) => {
                    warn!(
                        "StateAnswer: {:?}. Server thinks client is in state {:?}.",
                        error, state
                    );
                },
                ServerMsg::Disconnect => {
                    frontend_events.push(Event::Disconnect);
                    self.singleton_stream.send(ClientMsg::Terminate)?;
                },
                ServerMsg::CharacterListUpdate(character_list) => {
                    self.character_list.characters = character_list;
                    self.character_list.loading = false;
                },
                ServerMsg::CharacterActionError(error) => {
                    warn!("CharacterActionError: {:?}.", error);
                    self.character_list.error = Some(error);
                },
                ServerMsg::Notification(n) => {
                    frontend_events.push(Event::Notification(n));
                },
                ServerMsg::CharacterDataLoadError(error) => {
                    self.clean_state();
                    self.character_list.error = Some(error);
                },
                ServerMsg::SetViewDistance(vd) => {
                    self.view_distance = Some(vd);
                    frontend_events.push(Event::SetViewDistance(vd));
                },
                ServerMsg::Outcomes(outcomes) => {
                    frontend_events.extend(outcomes.into_iter().map(Event::Outcome))
                },
            }
        }
    }

    /// Handle new server messages.
    fn handle_new_messages(&mut self) -> Result<Vec<Event>, Error> {
        let mut frontend_events = Vec::new();

        // Check that we have an valid connection.
        // Use the last ping time as a 1s rate limiter, we only notify the user once per
        // second
        if self.state.get_time() - self.last_server_ping > 1. {
            let duration_since_last_pong = self.state.get_time() - self.last_server_pong;

            // Dispatch a notification to the HUD warning they will be kicked in {n} seconds
            if duration_since_last_pong >= SERVER_TIMEOUT_GRACE_PERIOD
                && self.state.get_time() - duration_since_last_pong > 0.
            {
                frontend_events.push(Event::DisconnectionNotification(
                    (self.state.get_time() - duration_since_last_pong).round() as u64,
                ));
            }
        }

        let mut handles_msg = 0;

        block_on(async {
            //TIMEOUT 0.01 ms for msg handling
            select!(
                _ = Delay::new(std::time::Duration::from_micros(10)).fuse() => Ok(()),
                err = self.handle_message(&mut frontend_events, &mut handles_msg).fuse() => err,
            )
        })?;

        if handles_msg == 0 && self.state.get_time() - self.last_server_pong > SERVER_TIMEOUT {
            return Err(Error::ServerTimeout);
        }

        Ok(frontend_events)
    }

    /// Get the player's entity.
    pub fn entity(&self) -> EcsEntity { self.entity }

    /// Get the player's Uid.
    pub fn uid(&self) -> Option<Uid> { self.state.read_component_cloned(self.entity) }

    /// Get the client state
    pub fn get_client_state(&self) -> ClientState { self.client_state }

    /// Get the current tick number.
    pub fn get_tick(&self) -> u64 { self.tick }

    pub fn get_ping_ms(&self) -> f64 { self.last_ping_delta * 1000.0 }

    pub fn get_ping_ms_rolling_avg(&self) -> f64 {
        let mut total_weight = 0.;
        let pings = self.ping_deltas.len() as f64;
        (self
            .ping_deltas
            .iter()
            .enumerate()
            .fold(0., |acc, (i, ping)| {
                let weight = i as f64 + 1. / pings;
                total_weight += weight;
                acc + (weight * ping)
            })
            / total_weight)
            * 1000.0
    }

    /// Get a reference to the client's worker thread pool. This pool should be
    /// used for any computationally expensive operations that run outside
    /// of the main thread (i.e., threads that block on I/O operations are
    /// exempt).
    pub fn thread_pool(&self) -> &ThreadPool { &self.thread_pool }

    /// Get a reference to the client's game state.
    pub fn state(&self) -> &State { &self.state }

    /// Get a mutable reference to the client's game state.
    pub fn state_mut(&mut self) -> &mut State { &mut self.state }

    /// Get a vector of all the players on the server
    pub fn get_players(&mut self) -> Vec<comp::Player> {
        // TODO: Don't clone players.
        self.state
            .ecs()
            .read_storage::<comp::Player>()
            .join()
            .cloned()
            .collect()
    }

    /// Return true if this client is an admin on the server
    pub fn is_admin(&self) -> bool {
        let client_uid = self
            .state
            .read_component_cloned::<Uid>(self.entity)
            .expect("Client doesn't have a Uid!!!");

        self.player_list
            .get(&client_uid)
            .map_or(false, |info| info.is_admin)
    }

    /// Clean client ECS state
    fn clean_state(&mut self) {
        let client_uid = self
            .uid()
            .map(|u| u.into())
            .expect("Client doesn't have a Uid!!!");

        // Clear ecs of all entities
        self.state.ecs_mut().delete_all();
        self.state.ecs_mut().maintain();
        self.state.ecs_mut().insert(UidAllocator::default());

        // Recreate client entity with Uid
        let entity_builder = self.state.ecs_mut().create_entity();
        let uid = entity_builder
            .world
            .write_resource::<UidAllocator>()
            .allocate(entity_builder.entity, Some(client_uid));

        self.entity = entity_builder.with(uid).build();
    }

    /// Format a message for the client (voxygen chat box or chat-cli)
    pub fn format_message(&self, msg: &comp::ChatMsg, character_name: bool) -> String {
        let comp::ChatMsg { chat_type, message } = &msg;
        let alias_of_uid = |uid| {
            self.player_list
                .get(uid)
                .map_or("<?>".to_string(), |player_info| {
                    if player_info.is_admin {
                        format!("ADMIN - {}", player_info.player_alias)
                    } else {
                        player_info.player_alias.to_string()
                    }
                })
        };
        let name_of_uid = |uid| {
            let ecs = self.state.ecs();
            (
                &ecs.read_storage::<comp::Stats>(),
                &ecs.read_storage::<Uid>(),
            )
                .join()
                .find(|(_, u)| u == &uid)
                .map(|(c, _)| c.name.clone())
        };
        let message_format = |uid, message, group| {
            let alias = alias_of_uid(uid);
            let name = if character_name {
                name_of_uid(uid)
            } else {
                None
            };
            match (group, name) {
                (Some(group), None) => format!("({}) [{}]: {}", group, alias, message),
                (None, None) => format!("[{}]: {}", alias, message),
                (Some(group), Some(name)) => {
                    format!("({}) [{}] {}: {}", group, alias, name, message)
                },
                (None, Some(name)) => format!("[{}] {}: {}", alias, name, message),
            }
        };
        match chat_type {
            comp::ChatType::Online => message.to_string(),
            comp::ChatType::Offline => message.to_string(),
            comp::ChatType::CommandError => message.to_string(),
            comp::ChatType::CommandInfo => message.to_string(),
            comp::ChatType::Loot => message.to_string(),
            comp::ChatType::FactionMeta(_) => message.to_string(),
            comp::ChatType::GroupMeta(_) => message.to_string(),
            comp::ChatType::Kill => message.to_string(),
            comp::ChatType::Tell(from, to) => {
                let from_alias = alias_of_uid(from);
                let to_alias = alias_of_uid(to);
                if Some(*from) == self.uid() {
                    format!("To [{}]: {}", to_alias, message)
                } else {
                    format!("From [{}]: {}", from_alias, message)
                }
            },
            comp::ChatType::Say(uid) => message_format(uid, message, None),
            comp::ChatType::Group(uid, s) => message_format(uid, message, Some(s)),
            comp::ChatType::Faction(uid, s) => message_format(uid, message, Some(s)),
            comp::ChatType::Region(uid) => message_format(uid, message, None),
            comp::ChatType::World(uid) => message_format(uid, message, None),
            // NPCs can't talk. Should be filtered by hud/mod.rs for voxygen and should be filtered
            // by server (due to not having a Pos) for chat-cli
            comp::ChatType::Npc(_uid, _r) => "".to_string(),
            comp::ChatType::Meta => message.to_string(),
        }
    }
}

impl Drop for Client {
    fn drop(&mut self) {
        trace!("Dropping client");
        if let Err(e) = self.singleton_stream.send(ClientMsg::Disconnect) {
            warn!(
                ?e,
                "Error during drop of client, couldn't send disconnect package, is the connection \
                 already closed?",
            );
        }
        if let Err(e) = block_on(self.participant.take().unwrap().disconnect()) {
            warn!(?e, "error when disconnecting, couldn't send all data");
        }
    }
}<|MERGE_RESOLUTION|>--- conflicted
+++ resolved
@@ -160,7 +160,6 @@
         let mut stream = block_on(participant.open(10, PROMISES_ORDERED | PROMISES_CONSISTENCY))?;
 
         // Wait for initial sync
-<<<<<<< HEAD
         let (
             state,
             entity,
@@ -183,7 +182,7 @@
                         recipe_book,
                     } => {
                         // TODO: Display that versions don't match in Voxygen
-                        if &server_info.git_hash != *common::util::GIT_HASH {
+                        if server_info.git_hash != *common::util::GIT_HASH {
                             warn!(
                                 "Server is running {}[{}], you are running {}[{}], versions might \
                                  be incompatible!",
@@ -193,33 +192,6 @@
                                 common::util::GIT_DATE.to_string(),
                             );
                         }
-=======
-        let (state, entity, server_info, world_map, recipe_book, max_group_size) = block_on(
-            async {
-                loop {
-                    match stream.recv().await? {
-                        ServerMsg::InitialSync {
-                            entity_package,
-                            server_info,
-                            time_of_day,
-                            max_group_size,
-                            world_map: (map_size, world_map),
-                            recipe_book,
-                        } => {
-                            // TODO: Display that versions don't match in Voxygen
-                            if server_info.git_hash != *common::util::GIT_HASH {
-                                warn!(
-                                    "Server is running {}[{}], you are running {}[{}], versions \
-                                     might be incompatible!",
-                                    server_info.git_hash,
-                                    server_info.git_date,
-                                    common::util::GIT_HASH.to_string(),
-                                    common::util::GIT_DATE.to_string(),
-                                );
-                            }
-
-                            debug!("Auth Server: {:?}", server_info.auth_provider);
->>>>>>> 75c1d440
 
                         debug!("Auth Server: {:?}", server_info.auth_provider);
 
