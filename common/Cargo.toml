[package]
name = "veloren-common"
version = "0.6.0"
authors = ["Joshua Barretto <joshua.s.barretto@gmail.com>", "Maciej Ćwięka <mckol363@gmail.com>", "Imbris <imbrisf@gmail.com>"]
edition = "2018"

[features]
no-assets = []

[dependencies]
specs-idvs = { git = "https://gitlab.com/veloren/specs-idvs.git" }

specs = { version = "0.15.1", features = ["serde", "nightly", "storage-event-control"] }
<<<<<<< HEAD
vek = { version = "0.11.2", features = ["serde"] }
dot_vox = "4.0.0"
fxhash = "0.2.1"
image = "0.22.3"
mio = "0.6.19"
mio-extras = "2.0.5"
serde = "1.0.102"
serde_derive = "1.0.102"
=======
vek = { version = "0.11.0", features = ["serde"] }
dot_vox = "4.0"
image = { version = "0.22.3", default-features = false, features = ["png"] }
mio = "0.6"
serde = "1.0"
serde_derive = "1.0"
>>>>>>> e05c9267
serde_json = "1.0.41"
ron = { version = "0.6", default-features = false }
bincode = "1.2.0"
tracing = { version = "0.1", default-features = false }
rand = "0.7"
rayon = "^1.3.0"
lazy_static = "1.4.0"
lz4-compress = "0.1.1"
hashbrown = { version = "0.6", features = ["rayon", "serde", "nightly"] }
find_folder = "0.3.0"
parking_lot = "0.9.0"
crossbeam = "0.7"
notify = "5.0.0-pre.2"
indexmap = "1.3.0"
sum_type = "0.2.0"
authc = { git = "https://gitlab.com/veloren/auth.git", rev = "223a4097f7ebc8d451936dccb5e6517194bbf086" }

[dev-dependencies]
criterion = "0.3"

[[bench]]
name = "chonk_benchmark"
harness = false

[[bench]]
name = "color_benchmark"
harness = false<|MERGE_RESOLUTION|>--- conflicted
+++ resolved
@@ -11,23 +11,12 @@
 specs-idvs = { git = "https://gitlab.com/veloren/specs-idvs.git" }
 
 specs = { version = "0.15.1", features = ["serde", "nightly", "storage-event-control"] }
-<<<<<<< HEAD
-vek = { version = "0.11.2", features = ["serde"] }
-dot_vox = "4.0.0"
-fxhash = "0.2.1"
-image = "0.22.3"
-mio = "0.6.19"
-mio-extras = "2.0.5"
-serde = "1.0.102"
-serde_derive = "1.0.102"
-=======
 vek = { version = "0.11.0", features = ["serde"] }
 dot_vox = "4.0"
 image = { version = "0.22.3", default-features = false, features = ["png"] }
 mio = "0.6"
 serde = "1.0"
 serde_derive = "1.0"
->>>>>>> e05c9267
 serde_json = "1.0.41"
 ron = { version = "0.6", default-features = false }
 bincode = "1.2.0"
