--- conflicted
+++ resolved
@@ -21,19 +21,9 @@
 const float EXTRA_NEG_Z = 65536.0;
 
 void main() {
-<<<<<<< HEAD
-    f_pos = vec3(
-    	float((v_pos_norm >>  0) & 0x00FFu),
-    	float((v_pos_norm >>  8) & 0x00FFu),
-    	float((v_pos_norm >> 16) & 0x1FFFu)
-    ) + model_offs;
-	f_pos.z *= min(1.0001 - 0.02 / pow(tick.x - load_time, 10.0), 1.0);
-	f_pos.z -= min(32.0, pow(distance(focus_pos.xy, f_pos.xy) / view_distance.x, 20.0));
-=======
     f_pos = vec3((uvec3(v_pos_norm) >> uvec3(0, 6, 12)) & uvec3(0x3Fu, 0x3Fu, 0x1FFFFu)) - vec3(0, 0, EXTRA_NEG_Z) + model_offs;
 	f_pos.z -= 250.0 * (1.0 - min(1.0001 - 0.02 / pow(tick.x - load_time, 10.0), 1.0));
-	f_pos.z -= 25.0 * pow(distance(focus_pos.xy, f_pos.xy) / view_distance.x, 20.0);
->>>>>>> 9ec319a1
+	f_pos.z -= min(32.0, 25.0 * pow(distance(focus_pos.xy, f_pos.xy) / view_distance.x, 20.0));
 
 	// Small waves
 	f_pos.xy += 0.01; // Avoid z-fighting
