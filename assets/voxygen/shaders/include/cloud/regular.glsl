#include <random.glsl>

<<<<<<< HEAD
// float CLOUD_AVG_HEIGHT = /*1025.0*/view_distance.z + 0.7 + view_distance.w;
// float CLOUD_HEIGHT_MIN = CLOUD_AVG_HEIGHT - 50.0;
// float CLOUD_HEIGHT_MAX = CLOUD_AVG_HEIGHT + 50.0;
const float CLOUD_THRESHOLD = 0.25;
=======
const float CLOUD_AVG_HEIGHT = 1025.0;
const float CLOUD_HEIGHT_MIN = CLOUD_AVG_HEIGHT - 60.0;
const float CLOUD_HEIGHT_MAX = CLOUD_AVG_HEIGHT + 60.0;
const float CLOUD_THRESHOLD = 0.27;
>>>>>>> 9ec319a1
const float CLOUD_SCALE = 5.0;
const float CLOUD_DENSITY = 100.0;

float vsum(vec3 v) {
	return v.x + v.y + v.z;
}

vec3 get_cloud_heights() {
    float CLOUD_AVG_HEIGHT = /*1025.0*/view_distance.z + 0.7 * view_distance.w;
    float CLOUD_HEIGHT_MIN = CLOUD_AVG_HEIGHT - 50.0;
    float CLOUD_HEIGHT_MAX = CLOUD_AVG_HEIGHT + 50.0;
    return vec3(CLOUD_AVG_HEIGHT, CLOUD_HEIGHT_MIN, CLOUD_HEIGHT_MAX);
}

vec2 cloud_at(vec3 pos) {
    vec3 max_heights = get_cloud_heights();
	vec2 scaled_pos = pos.xy / CLOUD_SCALE;

	float tick_offs = 0.0
		+ texture(t_noise, scaled_pos * 0.0005 - time_of_day.x * 0.00001).x * 0.5
		+ texture(t_noise, scaled_pos * 0.0015).x * 0.15;

	float value = (
		0.0
		+ texture(t_noise, scaled_pos * 0.0003 + tick_offs).x
		+ texture(t_noise, scaled_pos * 0.0015 - tick_offs * 2.0).x * 0.5
	) / 3.0;

	value += (0.0
		+ texture(t_noise, scaled_pos * 0.008 + time_of_day.x * 0.0002).x * 0.25
		+ texture(t_noise, scaled_pos * 0.02 + tick_offs + time_of_day.x * 0.0002).x * 0.15
	) * value;

<<<<<<< HEAD
	float density = max((value - CLOUD_THRESHOLD) - abs(pos.z - max_heights.x) / 400.0, 0.0) * CLOUD_DENSITY;

	float SHADE_GRADIENT = 1.5 / (max_heights.x - max_heights.y);
	float shade = ((pos.z - max_heights.x) / (max_heights.z - max_heights.y)) * 2.5 + 0.7;
=======
	float density = max((value - CLOUD_THRESHOLD) - abs(pos.z - CLOUD_AVG_HEIGHT) / 200.0, 0.0) * CLOUD_DENSITY;

	const float SHADE_GRADIENT = 1.5 / (CLOUD_AVG_HEIGHT - CLOUD_HEIGHT_MIN);
	float shade = (pos.z - CLOUD_AVG_HEIGHT) / (CLOUD_HEIGHT_MAX - CLOUD_HEIGHT_MIN) * 5.0 + 0.3;
>>>>>>> 9ec319a1

	return vec2(shade, density / (1.0 + vsum(abs(pos - cam_pos.xyz)) / 5000));
}

vec4 get_cloud_color(vec3 dir, vec3 origin, float time_of_day, float max_dist, float quality) {
	const int ITERS = 12;
	const float INCR = 1.0 / ITERS;

    vec3 max_heights = get_cloud_heights();
	float mind = (max_heights.y - origin.z) / dir.z;
	float maxd = (max_heights.z - origin.z) / dir.z;

	float start = max(min(mind, maxd), 0.0);
	float delta = min(abs(mind - maxd), max_dist);

	float fuzz = sin(texture(t_noise, dir.xz * 100000.0 + tick.x).x * 100.0) * INCR * delta * pow(abs(maxd - mind), 0.3) * 2.0;

	float cloud_shade = 1.0;
	float passthrough = 1.0;
	if ((mind > 0.0 || maxd > 0.0) && start < max_dist) {
		float dist = start;
		for (int i = 0; i < ITERS; i ++) {
			dist += fuzz * 0.01 * min(pow(dist * 0.005, 2.0), 1.0);

			vec3 pos = origin + dir * min(dist, max_dist);
			vec2 sample = cloud_at(pos);

			float integral = sample.y * INCR;
			passthrough *= 1.0 - integral;
			cloud_shade = mix(cloud_shade, sample.x, passthrough * integral);
			dist += INCR * delta;

			if (passthrough < 0.1) {
				break;
			}
		}
	}

	float total_density = 1.0 - passthrough / (1.0 + pow(max_dist, 0.5) * 0.0001 + max((0.015 - dir.z) * 0.0001, 0.0) * max_dist);

	total_density = max(total_density - 1.0 / pow(max_dist, 0.25), 0.0); // Hack

	return vec4(vec3(cloud_shade), total_density);
}<|MERGE_RESOLUTION|>--- conflicted
+++ resolved
@@ -1,16 +1,6 @@
 #include <random.glsl>
 
-<<<<<<< HEAD
-// float CLOUD_AVG_HEIGHT = /*1025.0*/view_distance.z + 0.7 + view_distance.w;
-// float CLOUD_HEIGHT_MIN = CLOUD_AVG_HEIGHT - 50.0;
-// float CLOUD_HEIGHT_MAX = CLOUD_AVG_HEIGHT + 50.0;
-const float CLOUD_THRESHOLD = 0.25;
-=======
-const float CLOUD_AVG_HEIGHT = 1025.0;
-const float CLOUD_HEIGHT_MIN = CLOUD_AVG_HEIGHT - 60.0;
-const float CLOUD_HEIGHT_MAX = CLOUD_AVG_HEIGHT + 60.0;
 const float CLOUD_THRESHOLD = 0.27;
->>>>>>> 9ec319a1
 const float CLOUD_SCALE = 5.0;
 const float CLOUD_DENSITY = 100.0;
 
@@ -20,8 +10,8 @@
 
 vec3 get_cloud_heights() {
     float CLOUD_AVG_HEIGHT = /*1025.0*/view_distance.z + 0.7 * view_distance.w;
-    float CLOUD_HEIGHT_MIN = CLOUD_AVG_HEIGHT - 50.0;
-    float CLOUD_HEIGHT_MAX = CLOUD_AVG_HEIGHT + 50.0;
+    float CLOUD_HEIGHT_MIN = CLOUD_AVG_HEIGHT - 60.0;
+    float CLOUD_HEIGHT_MAX = CLOUD_AVG_HEIGHT + 60.0;
     return vec3(CLOUD_AVG_HEIGHT, CLOUD_HEIGHT_MIN, CLOUD_HEIGHT_MAX);
 }
 
@@ -44,17 +34,10 @@
 		+ texture(t_noise, scaled_pos * 0.02 + tick_offs + time_of_day.x * 0.0002).x * 0.15
 	) * value;
 
-<<<<<<< HEAD
-	float density = max((value - CLOUD_THRESHOLD) - abs(pos.z - max_heights.x) / 400.0, 0.0) * CLOUD_DENSITY;
+	float density = max((value - CLOUD_THRESHOLD) - abs(pos.z - max_heights.x) / 200.0, 0.0) * CLOUD_DENSITY;
 
 	float SHADE_GRADIENT = 1.5 / (max_heights.x - max_heights.y);
-	float shade = ((pos.z - max_heights.x) / (max_heights.z - max_heights.y)) * 2.5 + 0.7;
-=======
-	float density = max((value - CLOUD_THRESHOLD) - abs(pos.z - CLOUD_AVG_HEIGHT) / 200.0, 0.0) * CLOUD_DENSITY;
-
-	const float SHADE_GRADIENT = 1.5 / (CLOUD_AVG_HEIGHT - CLOUD_HEIGHT_MIN);
-	float shade = (pos.z - CLOUD_AVG_HEIGHT) / (CLOUD_HEIGHT_MAX - CLOUD_HEIGHT_MIN) * 5.0 + 0.3;
->>>>>>> 9ec319a1
+	float shade = ((pos.z - max_heights.x) / (max_heights.z - max_heights.y)) * 5.0 + 0.3;
 
 	return vec2(shade, density / (1.0 + vsum(abs(pos - cam_pos.xyz)) / 5000));
 }
