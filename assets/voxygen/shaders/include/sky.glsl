--- conflicted
+++ resolved
@@ -241,11 +241,6 @@
 	return pow(clamp((max(fog, mist) - min_fog) / (max_fog - min_fog), 0.0, 1.0), 1.7);
 }
 
-<<<<<<< HEAD
-vec3 illuminate(vec3 color, vec3 light, vec3 diffuse, vec3 ambience) {
-	float avg_col = (color.r + color.g + color.b) / 3.0;
-	return ((color - avg_col) * light + (diffuse + ambience) * avg_col) * (diffuse + ambience);
-=======
 /* vec3 illuminate(vec3 color, vec3 light, vec3 diffuse, vec3 ambience) {
 	float avg_col = (color.r + color.g + color.b) / 3.0;
 	return ((color - avg_col) * light + (diffuse + ambience) * avg_col) * (diffuse + ambience);
@@ -254,5 +249,4 @@
     const float gamma = /*0.5*/1.0;//1.0;
     vec3 color = emitted + reflected;
     return srgb_to_linear(/*0.5*//*0.125 * */vec3(pow(color.x, gamma), pow(color.y, gamma), pow(color.z, gamma)));
->>>>>>> 8b149ad1
 }